--- conflicted
+++ resolved
@@ -1,10 +1,7 @@
-<<<<<<< HEAD
 //https://wiki.vg/Protocol#Packet_format
 using Obsidian.Util;
 using Org.BouncyCastle.Crypto;
 using Org.BouncyCastle.Crypto.Modes;
-=======
->>>>>>> f492858e
 using System;
 using System.IO;
 using System.Security.Cryptography;
@@ -49,22 +46,9 @@
             {
                 Stream readStream = packetStream;
 
-                if (encryption)
-                    readStream = new CryptoStream(packetStream, cryptor, CryptoStreamMode.Read);
+                if (key != null)
+                    readStream = new AesStream(stream, key);
 
-<<<<<<< HEAD
-            if (key != null)
-            {
-                using (var aesStream = new AesStream(stream, key))
-                {
-                    packetid = await aesStream.ReadVarIntAsync();
-                    int arlen = 0;
-                    if (len - packetid.GetVarintLength() > -1)
-                        arlen = len - packetid.GetVarintLength();
-
-                    thedata = new byte[arlen];
-                    await aesStream.ReadAsync(thedata, 0, thedata.Length);
-=======
                 try
                 {
                     packetId = await readStream.ReadVarIntAsync();
@@ -75,7 +59,6 @@
 
                     packetData = new byte[arlen];
                     await readStream.ReadAsync(packetData, 0, packetData.Length);
->>>>>>> f492858e
                 }
                 catch
                 {
@@ -83,17 +66,12 @@
                 }
                 finally //To still dispose the temporary stream (even with exceptions) to be sure.
                 {
-                    if (encryption)
+                    if (key != null)
                         readStream.Dispose();
                 }
             }
 
-<<<<<<< HEAD
-
-            await Program.PacketLogger.LogMessageAsync($">> {packetid.ToString("x")}");
-=======
             await Program.PacketLogger.LogMessageAsync($">> {packetId.ToString("x")}");
->>>>>>> f492858e
 
             return new EmptyPacket()
             {
