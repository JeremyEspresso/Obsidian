using Obsidian.Util;

using System;
using System.Threading.Tasks;

namespace Obsidian.Packets
{
    /// <summary>
    /// https://wiki.vg/Protocol#Packet_format
    /// </summary>
    public abstract class Packet
    {
        internal protected byte[] _packetData;
        public int PacketId { get; internal set; }

        public Packet(int packetid) => this.PacketId = packetid;

        public Packet(int packetid, byte[] data)
        {
            this.PacketId = packetid;
            this._packetData = data;
        }

        internal Packet() { /* Only for the static method to _not_ error */ }

        internal async Task FillPacketDataAsync() => this._packetData = await this.ToArrayAsync();

        public bool Empty => this._packetData == null || this._packetData.Length == 0;

        public static async Task<Packet> ReadFromStreamAsync(MinecraftStream stream)
        {
            int length = await stream.ReadVarIntAsync();
            byte[] receivedData = new byte[length];

            await stream.ReadAsync(receivedData, 0, length);

            int packetId = 0;
            byte[] packetData = new byte[0];

            using (var packetStream = new MinecraftStream(receivedData))
            {
                try
                {
                    packetId = await packetStream.ReadVarIntAsync();
                    int arlen = 0;

                    if (length - packetId.GetVarintLength() > -1)
                        arlen = length - packetId.GetVarintLength();

                    packetData = new byte[arlen];
                    await packetStream.ReadAsync(packetData, 0, packetData.Length);
                }
                catch
                {
                    throw;
                }
            }

            await Program.PacketLogger.LogMessageAsync($">> 0x{packetId.ToString("x")}");

            return new EmptyPacket()
            {
                PacketId = packetId,
                _packetData = packetData
            };
        }

        public static async Task<Packet> ReadFromStreamAsync(AesStream stream)
        {
            int length = await stream.ReadVarIntAsync();
            byte[] receivedData = new byte[length];

            await stream.ReadAsync(receivedData, 0, length);

            int packetId = 0;
            byte[] packetData = new byte[0];

            using (var packetStream = new MinecraftStream(receivedData))
            {
                try
                {
                    packetId = await packetStream.ReadVarIntAsync();
                    int arlen = 0;

                    if (length - packetId.GetVarintLength() > -1)
                        arlen = length - packetId.GetVarintLength();

                    packetData = new byte[arlen];
                    await packetStream.ReadAsync(packetData, 0, packetData.Length);
                }
                catch
                {
                    throw;
                }
            }

            await Program.PacketLogger.LogMessageAsync($">> 0x{packetId.ToString("x")}");

            return new EmptyPacket()
            {
                PacketId = packetId,
                _packetData = packetData
            };
        }

        public static async Task<T> CreateAsync<T>(T packet) where T : Packet
        {
            if (packet.Empty)
            {
                await packet.FillPacketDataAsync();
            }
            else
            {
                await packet.PopulateAsync();
            }

            return (T)Convert.ChangeType(packet, typeof(T));
        }

        public virtual async Task WriteToStreamAsync(MinecraftStream stream)
        {
            await Program.PacketLogger.LogMessageAsync($"Using normal stream.");
            await Program.PacketLogger.LogMessageAsync($"<< 0x{this.PacketId.ToString("x")}");

            int packetLength = this._packetData.Length + this.PacketId.GetVarintLength();

            byte[] data = this._packetData;

            await stream.WriteVarIntAsync(packetLength);
            await stream.WriteVarIntAsync(PacketId);
            await stream.WriteAsync(data, 0, data.Length);
        }

        public virtual async Task WriteToStreamAsync(AesStream stream)
        {
            await Program.PacketLogger.LogMessageAsync($"Using encrypted stream.");
            await Program.PacketLogger.LogMessageAsync($"<< 0x{this.PacketId.ToString("x")}");


            int packetLength = this._packetData.Length + this.PacketId.GetVarintLength();

            byte[] data = this._packetData;

<<<<<<< HEAD
            await Program.PacketLogger.LogMessageAsync($"Starting data sending. Packet Lenght: {packetLength}");
=======
            await Program.PacketLogger.LogMessageAsync($"Starting data sending. Packet Length: {packetLength}");
>>>>>>> d7d3c5ea
            await stream.WriteVarIntAsync(packetLength);
            await stream.WriteVarIntAsync(PacketId);
            await stream.WriteAsync(data, 0, data.Length);

        }

        public Packet WithDataFrom(Packet p)
        {
            this._packetData = p._packetData;
            return this; // ;^)
        }

        public abstract Task<byte[]> ToArrayAsync();

        protected abstract Task PopulateAsync();

    }
    public class EmptyPacket : Packet
    {
        protected override Task PopulateAsync()
        {
            throw new NotImplementedException();
        }

        public override Task<byte[]> ToArrayAsync()
        {
            throw new NotImplementedException();
        }
    }
}<|MERGE_RESOLUTION|>--- conflicted
+++ resolved
@@ -141,11 +141,7 @@
 
             byte[] data = this._packetData;
 
-<<<<<<< HEAD
-            await Program.PacketLogger.LogMessageAsync($"Starting data sending. Packet Lenght: {packetLength}");
-=======
             await Program.PacketLogger.LogMessageAsync($"Starting data sending. Packet Length: {packetLength}");
->>>>>>> d7d3c5ea
             await stream.WriteVarIntAsync(packetLength);
             await stream.WriteVarIntAsync(PacketId);
             await stream.WriteAsync(data, 0, data.Length);
