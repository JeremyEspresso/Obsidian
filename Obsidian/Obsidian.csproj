--- conflicted
+++ resolved
@@ -29,14 +29,11 @@
   <ItemGroup>
     <PackageReference Include="BouncyCastle.NetCoreSdk" Version="1.9.3.1" />
     <PackageReference Include="DaanV2.UUID.Net" Version="1.0.4" />
-<<<<<<< HEAD
+    <PackageReference Include="Microsoft.Extensions.DependencyInjection" Version="3.1.9" />
+    <PackageReference Include="Microsoft.Extensions.Logging.Abstractions" Version="3.1.9" />
     <PackageReference Include="Microsoft.CodeAnalysis.CSharp" Version="3.7.0" />
     <PackageReference Include="Microsoft.Extensions.DependencyInjection" Version="3.1.8" />
     <PackageReference Include="Microsoft.Extensions.Logging.Abstractions" Version="3.1.8" />
-=======
-    <PackageReference Include="Microsoft.Extensions.DependencyInjection" Version="3.1.9" />
-    <PackageReference Include="Microsoft.Extensions.Logging.Abstractions" Version="3.1.9" />
->>>>>>> 45cdaf2c
     <PackageReference Include="Newtonsoft.Json" Version="12.0.3" />
     <PackageReference Include="Qmmands" Version="3.1.2" />
     <PackageReference Include="sharpcompress" Version="0.26.0" />
