﻿using Microsoft.Extensions.Logging;
using Newtonsoft.Json;
using Newtonsoft.Json.Serialization;
using Obsidian.Chat;
using Obsidian.Util;
using Obsidian.Util.Converters;
using Obsidian.Util.DataTypes;
using Obsidian.Util.Registry.Enums;
using System;
using System.Collections.Generic;
using System.Globalization;
using System.IO;
using System.Linq;
using System.Threading;
using System.Threading.Tasks;

namespace Obsidian
{
    public static class Program
    {
        private static Dictionary<int, Server> Servers = new Dictionary<int, Server>();
        private static List<Task> Tasks = new List<Task>();

        private static CancellationTokenSource cts = new CancellationTokenSource();
        public static GlobalConfig Config { get; private set; }
        public static Random Random = new Random();

        internal static ILogger PacketLogger { get; set; }

        private static DefaultContractResolver contractResolver = new DefaultContractResolver
        {
            NamingStrategy = new SnakeCaseNamingStrategy()
        };

        public static JsonSerializerSettings JsonSettings = new JsonSerializerSettings
        {
            ContractResolver = contractResolver,
            Converters = new List<JsonConverter>
            {
                new DefaultEnumConverter<CustomDirection>(),
                new DefaultEnumConverter<Axis>(),
                new DefaultEnumConverter<Face>(),
                new DefaultEnumConverter<BlockFace>(),
                new DefaultEnumConverter<Half>(),
                new DefaultEnumConverter<Hinge>(),
                new DefaultEnumConverter<Instruments>(),
                new DefaultEnumConverter<Part>(),
                new DefaultEnumConverter<Shape>(),
                new DefaultEnumConverter<CustomDirection>(),
                new DefaultEnumConverter<MinecraftType>(),
                new DefaultEnumConverter<Attachment>(),
                new DefaultEnumConverter<ETextAction>(),
            }
        };
        private static async Task Main(string[] args)
        {
#if RELEASE
            string version = "0.1";
#else
            string version = "0.1-DEV";
#endif
            CultureInfo.CurrentCulture = CultureInfo.InvariantCulture;

            Console.Title = $"Obsidian {version}";
            Console.BackgroundColor = ConsoleColor.White;
            Console.ForegroundColor = ConsoleColor.Black;
            Console.WriteLine(asciilogo);
            Console.ResetColor();

            if (!File.Exists("global_config.json"))
            {
                File.WriteAllText("global_config.json", JsonConvert.SerializeObject(new GlobalConfig(), Formatting.Indented));
                Console.WriteLine("Created new global config");
            }
            Console.CancelKeyPress += Console_CancelKeyPress;

            Config = JsonConvert.DeserializeObject<GlobalConfig>(File.ReadAllText("global_config.json"));

            for (int i = 0; i < Config.ServerCount; i++)
            {
                string serverDir = $"Server-{i}";

                Directory.CreateDirectory(serverDir);

                string configPath = Path.Combine(serverDir, "config.json");

                if (!File.Exists(configPath))
                {
                    File.WriteAllText(configPath, JsonConvert.SerializeObject(new Config(), Formatting.Indented));
                    Console.WriteLine("Created new config");
                }

                var config = JsonConvert.DeserializeObject<Config>(File.ReadAllText(configPath));

                Servers.Add(i, new Server(config, version, i));
            }

            foreach (var (key, server) in Servers)
            {
                if (Servers.Count(x => x.Value.Port == server.Port) > 1)
                    throw new InvalidOperationException("Servers cannot be binded to the same ports");

                await Task.Run(server.StartServer);
            }

            await WaitForCancellation();

            Console.WriteLine("Server killed. Press any key to Return.");
            Console.ReadKey();
        }

        public static async Task WaitForCancellation()
        {
            while (!cts.IsCancellationRequested)
                await Task.Delay(50);
        }

        private static void Console_CancelKeyPress(object sender, ConsoleCancelEventArgs e)
        {
            e.Cancel = true;
            foreach (var (_, server) in Servers)
                server.StopServer();
<<<<<<< HEAD
            }
            
=======

>>>>>>> 45cdaf2c
            cts.Cancel();
        }

        // Cool startup console logo because that's cool
        // 10/10 -IGN
        private const string asciilogo =
            "\n" +
            "      ▄▄▄▄   ▄▄       ▄▄▄▄  ▀   ▄▄▄   ▐ ▄ \n" +
            "      ▐█ ▀█ ▐█ ▀  ██ ██  ██ ██ ▐█ ▀█  █▌▐█\n" +
            " ▄█▀▄ ▐█▀▀█▄▄▀▀▀█▄▐█ ▐█  ▐█▌▐█ ▄█▀▀█ ▐█▐▐▌\n" +
            "▐█▌ ▐▌██▄ ▐█▐█▄ ▐█▐█▌██  ██ ▐█▌▐█  ▐▌██▐█▌\n" +
            " ▀█▄▀  ▀▀▀▀  ▀▀▀▀ ▀▀▀▀▀▀▀▀  ▀▀▀ ▀  ▀ ▀▀ █ \n\n";
    }
}<|MERGE_RESOLUTION|>--- conflicted
+++ resolved
@@ -120,12 +120,7 @@
             e.Cancel = true;
             foreach (var (_, server) in Servers)
                 server.StopServer();
-<<<<<<< HEAD
-            }
-            
-=======
 
->>>>>>> 45cdaf2c
             cts.Cancel();
         }
 
