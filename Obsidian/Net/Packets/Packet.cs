using Obsidian.Util;
using System;
using System.Reflection.Metadata;
using System.Threading.Tasks;

namespace Obsidian.Net.Packets
{
    /// <summary>
    /// https://wiki.vg/Protocol#Packet_format
    /// </summary>
    public abstract class Packet
    {
        public byte[] PacketData { get; internal set; }

        public int PacketId { get; }

        public bool Empty => this.PacketData == null || this.PacketData.Length == 0;

        public Packet(int packetid) => this.PacketId = packetid;

        public Packet(int packetid, byte[] data)
        {
            this.PacketId = packetid;
            this.PacketData = data;
        }

        internal Packet()
        {
            /* Only for the static method to _not_ error */
        }

        public async Task WriteAsync(MinecraftStream stream)
        {
<<<<<<< HEAD
            using (var dataStream = new MinecraftStream())
            {
                stream.semaphore.WaitOne();
                await ComposeAsync(dataStream);
=======
            using var dataStream = new MinecraftStream();
            await ComposeAsync(dataStream);
>>>>>>> 31b4d388

            int packetLength = (int)dataStream.Length + this.PacketId.GetVarintLength();
            await stream.WriteVarIntAsync(packetLength);
            await stream.WriteVarIntAsync(PacketId);

<<<<<<< HEAD
                dataStream.Position = 0;
                await dataStream.CopyToAsync(stream);
                stream.semaphore.Release();
            }
=======
            dataStream.Position = 0;
            await dataStream.CopyToAsync(stream);
>>>>>>> 31b4d388
        }

        public async Task ReadAsync(byte[] data = null)
        {
            //TODO: Please look into this.
            using var stream = new MinecraftStream(data ?? this.PacketData);
            await PopulateAsync(stream);
        }

        protected abstract Task ComposeAsync(MinecraftStream stream);

        protected abstract Task PopulateAsync(MinecraftStream stream);
    }

    public class EmptyPacket : Packet
    {
        public EmptyPacket(int packetId, byte[] data) : base(packetId, data)
        {
        }

        protected override Task PopulateAsync(MinecraftStream stream) => throw new NotImplementedException();

        protected override Task ComposeAsync(MinecraftStream stream) => throw new NotImplementedException();
    }
}<|MERGE_RESOLUTION|>--- conflicted
+++ resolved
@@ -31,29 +31,19 @@
 
         public async Task WriteAsync(MinecraftStream stream)
         {
-<<<<<<< HEAD
-            using (var dataStream = new MinecraftStream())
-            {
-                stream.semaphore.WaitOne();
-                await ComposeAsync(dataStream);
-=======
+
+            stream.semaphore.WaitOne();
             using var dataStream = new MinecraftStream();
             await ComposeAsync(dataStream);
->>>>>>> 31b4d388
 
             int packetLength = (int)dataStream.Length + this.PacketId.GetVarintLength();
             await stream.WriteVarIntAsync(packetLength);
             await stream.WriteVarIntAsync(PacketId);
 
-<<<<<<< HEAD
-                dataStream.Position = 0;
-                await dataStream.CopyToAsync(stream);
-                stream.semaphore.Release();
-            }
-=======
+
             dataStream.Position = 0;
             await dataStream.CopyToAsync(stream);
->>>>>>> 31b4d388
+            stream.semaphore.Release();
         }
 
         public async Task ReadAsync(byte[] data = null)
