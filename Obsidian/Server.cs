﻿using Newtonsoft.Json;
using Obsidian.BlockData;
using Obsidian.Chat;
using Obsidian.Commands;
using Obsidian.Commands.Parsers;
using Obsidian.Concurrency;
using Obsidian.Entities;
using Obsidian.Events;
using Obsidian.Events.EventArgs;
using Obsidian.Logging;
using Obsidian.Net.Packets;
using Obsidian.Net.Packets.Play;
using Obsidian.Plugins;
using Obsidian.Sounds;
using Obsidian.Util;
using Obsidian.Util.DataTypes;
using Obsidian.Util.Extensions;
using Obsidian.Util.Registry;
using Obsidian.World;
using Obsidian.World.Generators;
using Qmmands;
using System;
using System.Collections.Concurrent;
using System.Collections.Generic;
using System.IO;
using System.Linq;
using System.Net;
using System.Net.Sockets;
using System.Threading;
using System.Threading.Tasks;
using BlockFace = Obsidian.Util.DataTypes.BlockFace;

namespace Obsidian
{
    public struct QueueChat
    {
        public string Message;
        public sbyte Position;
    }

    public class Server
    {
        private readonly ConcurrentQueue<QueueChat> chatmessages;
        private readonly ConcurrentQueue<PlayerDigging> diggers; 
        private readonly ConcurrentQueue<PlayerBlockPlacement> placed;
        private readonly ConcurrentHashSet<Client> clients;

        private readonly CancellationTokenSource cts;
        private readonly TcpListener tcpListener;

        public DateTimeOffset StartTime { get; private set; }

        public WorldGenerator WorldGenerator { get; private set; }

        public MinecraftEventHandler Events { get; }
        public PluginManager PluginManager { get; }
        
        public OperatorList Operators { get; }

        public ConcurrentDictionary<Guid, Player> OnlinePlayers { get; } = new ConcurrentDictionary<Guid, Player>();

        public List<WorldGenerator> WorldGenerators { get; } = new List<WorldGenerator>();

        public string Path => System.IO.Path.GetFullPath($"Server{Id}");

        public CommandService Commands { get; }
        public Config Config { get; }
        public AsyncLogger Logger { get; }

        public int TotalTicks { get; private set; }

        public int Id { get; }
        public string Version { get; }
        public int Port { get; }

<<<<<<< HEAD
=======
        public World.World world { get; }

        public string ServerFolderPath => Path.GetFullPath(this.Id.ToString());

>>>>>>> da42b78b
        /// <summary>
        /// Creates a new Server instance. Spawning multiple of these could make a multi-server setup  :thinking:
        /// </summary>
        /// <param name="version">Version the server is running.</param>
        public Server(Config config, string version, int serverId)
        {
            this.Config = config;

            this.Logger = new AsyncLogger($"Obsidian ID: {serverId}", Program.Config.LogLevel, System.IO.Path.Combine(ServerFolderPath, "latest.log"));

            this.Port = config.Port;
            this.Version = version;
            this.Id = serverId;

            this.tcpListener = new TcpListener(IPAddress.Any, this.Port);

            this.clients = new ConcurrentHashSet<Client>();

            this.cts = new CancellationTokenSource();
            this.chatmessages = new ConcurrentQueue<QueueChat>();
            this.diggers = new ConcurrentQueue<PlayerDigging>();
            this.placed = new ConcurrentQueue<PlayerBlockPlacement>();
            this.Commands = new CommandService(new CommandServiceConfiguration()
            {
                CaseSensitive = false,
                DefaultRunMode = RunMode.Parallel,
                IgnoreExtraArguments = true
            });
            this.Commands.AddModule<MainCommandModule>();
            this.Commands.AddTypeParser(new LocationTypeParser());
            this.Events = new MinecraftEventHandler();

            this.PluginManager = new PluginManager(this);
            this.Operators = new OperatorList(this);

            this.world = new World.World("", this.WorldGenerator);

            this.Events.PlayerLeave += this.Events_PlayerLeave;
            this.Events.PlayerJoin += this.Events_PlayerJoin;
        }

        internal async Task BroadcastBlockPlacementAsync(Guid senderId, PlayerBlockPlacement pbp)
        {
            foreach (var (uuid, player) in this.OnlinePlayers.Where(x => x.Key != senderId))
            {
<<<<<<< HEAD
                await Task.Delay(50);

                TotalTicks++;
                await Events.InvokeServerTickAsync();

                keepaliveticks++;
                if (keepaliveticks > 50)
                {
                    var keepaliveid = DateTime.Now.Millisecond;

                    foreach (var clnt in this._clients.Where(x => x.State == ClientState.Play).ToList())
                        _ = Task.Run(async () => { await clnt.ProcessKeepAlive(keepaliveid); });
                    keepaliveticks = 0;
                }

                if (_chatmessages.Count > 0)
                {
                    if (_chatmessages.TryDequeue(out QueueChat msg))
                    {
                        foreach (var player in this.OnlinePlayers)
                            _ = Task.Run(async () => { await player.SendMessageAsync(msg.Message, msg.Position); });
                    }
                }

                if (_diggers.Count > 0)
                {
                    if (_diggers.TryDequeue(out PlayerDigging d))
                    {
                        foreach (var clnt in _clients)
                        {
                            var b = new BlockChange(d.Location, BlockRegistry.G(Materials.Air).Id);

                            await clnt.SendBlockChangeAsync(b);
                        }
                    }
                }

                // (DONE ?) TODO use blockface values to determine where block should be placed 
                if (_placed.Count > 0)
                {
                    if (_placed.TryDequeue(out PlayerBlockPlacement pbp))
                    {
                        foreach (var clnt in _clients)
                        {
                            var location = pbp.Location;
                            var face = pbp.Face;

                            BlockChange blockChange;
                            Block block = BlockRegistry.G(Materials.Cobblestone);

                            #if DEBUG
                            switch (clnt.Player.HeldItemSlot) {
                                case 0:
                                    block = BlockRegistry.G(Materials.Cobblestone);
                                    break;
                                case 1:
                                    block = BlockRegistry.G(Materials.Dirt);
                                    break;
                                case 2:
                                    block = BlockRegistry.G(Materials.Glass);
                                    break;
                                case 3:
                                    block = BlockRegistry.G(Materials.SpruceLog);
                                    break;
                                case 4:
                                    block = BlockRegistry.G(Materials.Bricks);
                                    break;
                                case 5:
                                    block = BlockRegistry.G(Materials.IronBlock);
                                    break;
                                case 6:
                                    block = BlockRegistry.G(Materials.SpruceLeaves);
                                    break;
                                case 7:
                                    block = BlockRegistry.G(Materials.Bedrock);
                                    break;
                            }
                            #endif
                            
                            switch (face) {
                                case BlockFace.Top:
                                    blockChange = new BlockChange(new Position(location.X, location.Y + 1, location.Z), block.Id);
                                    break;
                                case BlockFace.Bottom:
                                    blockChange = new BlockChange(new Position(location.X, location.Y - 1, location.Z), block.Id);
                                    break;
                                case BlockFace.East:
                                    blockChange = new BlockChange(new Position(location.X + 1, location.Y, location.Z), block.Id);
                                    break;
                                case BlockFace.West:
                                    blockChange = new BlockChange(new Position(location.X - 1, location.Y, location.Z), block.Id);
                                    break;
                                case BlockFace.South:
                                    blockChange = new BlockChange(new Position(location.X, location.Y, location.Z + 1), block.Id);
                                    break;
                                case BlockFace.North:
                                    blockChange = new BlockChange(new Position(location.X, location.Y, location.Z - 1), block.Id);
                                    break;
                                default:
                                    blockChange = new BlockChange(location, block.Id);
                                    break;
                            }
                            await clnt.SendBlockChangeAsync(blockChange);
                        }
                    }
                }

                if (Config.Baah.HasValue)
                {
                    foreach (var player in this.OnlinePlayers)
                    {
                        var pos = new Position(player.Transform.X * 8, player.Transform.Y * 8, player.Transform.Z * 8);
                        await player.SendSoundAsync(461, pos, SoundCategory.Master, 1.0f, 1.0f);
                    }
                }

                foreach (var client in _clients)
                {
                    if (!client._tcp.Connected)
                    {
                        this._clients.TryRemove(client);

                        continue;
                    }
                  
                    //?
                    if (client.State == ClientState.Play)
                        await world.UpdateChunksForClientAsync(client);
                }
=======
                var client = player.client;//TODO

                var b = new BlockChange(pbp.Location, BlockRegistry.G(Materials.Cobblestone).Id);

               
                await client.SendBlockChangeAsync(b);
>>>>>>> da42b78b
            }
        }

        internal async Task ParseMessage(string message, Client source, sbyte position = 0)
        {
            if (!CommandUtilities.HasPrefix(message, '/', out string output))
            {
                //await source.Player.SendMessageAsync($"<{source.Player.Username}> {message}", position);

                await this.BroadcastAsync($"<{source.Player.Username}> {message}", position);
                await Logger.LogMessageAsync($"<{source.Player.Username}> {message}");
                return;
            }

            var context = new CommandContext(source, this);
            IResult result = await Commands.ExecuteAsync(output, context);
            if (!result.IsSuccessful)
            {
                await context.Player.SendMessageAsync($"{ChatColor.Red}Command error: {(result as FailedResult).Reason}", position);
            }
        }

        /// <summary>
        /// Sends a message to all online players on the server
        /// </summary>
        public async Task BroadcastAsync(string message, sbyte position = 0)
        {
            this.chatmessages.Enqueue(new QueueChat() { Message = message, Position = position });
            await Logger.LogMessageAsync(message);
        }

        /// <summary>
        /// Starts this server
        /// </summary>
        public async Task StartServer()
        {
            Console.CancelKeyPress += this.Console_CancelKeyPress;
            await this.Logger.LogMessageAsync($"Launching Obsidian Server v{Version} with ID {Id}");

            //Why?????
            //Check if MPDM and OM are enabled, if so, we can't handle connections 
            if (this.Config.MulitplayerDebugMode && this.Config.OnlineMode)
            {
                await this.Logger.LogErrorAsync("Incompatible Config: Multiplayer debug mode can't be enabled at the same time as online mode since usernames will be overwritten");
                this.StopServer();
                return;
            }

            await this.Logger.LogDebugAsync("Registering blocks..");
            await BlockRegistry.RegisterAll();

            await this.Logger.LogMessageAsync($"Loading operator list...");
            this.Operators.Initialize();

            await this.Logger.LogMessageAsync("Registering default entities");
            await this.RegisterDefaultAsync();

            await this.Logger.LogMessageAsync($"Loading and Initializing plugins...");
            await this.PluginManager.LoadPluginsAsync(this.Logger);

            if (this.WorldGenerators.FirstOrDefault(g => g.Id == this.Config.Generator) is WorldGenerator worldGenerator)
            {
                this.WorldGenerator = worldGenerator;
            }
            else
            {
                await this.Logger.LogWarningAsync($"Generator ({this.Config.Generator}) is unknown. Using default generator");
                this.WorldGenerator = new SuperflatGenerator();
            }

            await this.Logger.LogMessageAsync($"World generator set to {this.WorldGenerator.Id} ({this.WorldGenerator})");

            await this.Logger.LogDebugAsync($"Set start DateTimeOffset for measuring uptime.");
            this.StartTime = DateTimeOffset.Now;

            await this.Logger.LogMessageAsync("Starting server backend...");
            await Task.Factory.StartNew(async () => { await this.ServerLoop().ConfigureAwait(false); });

            if (!this.Config.OnlineMode)
                await this.Logger.LogMessageAsync($"Server started in offline mode..");

            await this.Logger.LogDebugAsync($"Start listening for new clients");
            this.tcpListener.Start();

            while (!cts.IsCancellationRequested)
            {
                var tcp = await this.tcpListener.AcceptTcpClientAsync();

                await this.Logger.LogDebugAsync($"New connection from client with IP {tcp.Client.RemoteEndPoint}");

                int newplayerid = Math.Max(0, this.clients.Count);

                var clnt = new Client(tcp, this.Config, newplayerid, this);
                this.clients.Add(clnt);

                await Task.Factory.StartNew(async () => { await clnt.StartConnectionAsync().ConfigureAwait(false); });
            }

            await this.Logger.LogWarningAsync($"Cancellation has been requested. Stopping server...");
        }
        
        /// <summary>
        /// Registers a new entity to the server
        /// </summary>
        /// <param name="input">A compatible entry</param>
        /// <exception cref="Exception">Thrown if unknown/unhandable type has been passed</exception>
        public async Task RegisterAsync(params object[] input)
        {
            foreach (object item in input)
            {
                switch (item)
                {
                    default:
                        throw new Exception($"Input ({item.GetType()}) can't be handled by RegisterAsync.");

                    case WorldGenerator generator:
                        await Logger.LogDebugAsync($"Registering {generator.Id}...");
                        this.WorldGenerators.Add(generator);
                        break;
                }
            }
        }

        public async Task DisconnectIfConnectedAsync(string username, ChatMessage reason = null)
        {
            var player = this.OnlinePlayers.Values.FirstOrDefault(x => x.Username == username);
            if (player != null)
            {
                if (reason is null)
                    reason = ChatMessage.Simple("Connected from another location");

                await player.DisconnectAsync(reason);
            }
        }

        public bool IsPlayerOnline(string username) => this.clients.Any(x => x.Player != null && x.Player.Username == username);

        public void EnqueueDigging(PlayerDigging d) => this.diggers.Enqueue(d);

        public T LoadConfig<T>(Plugin plugin)
        {
            var path = plugin.GetConfigPath();

            if (!File.Exists(path))
                this.SaveConfig(plugin, default(T));

            var json = File.ReadAllText(path);
            return JsonConvert.DeserializeObject<T>(json);
        }

        public void SaveConfig(Plugin plugin, object config)
        {
            var path = plugin.GetConfigPath();
            var json = JsonConvert.SerializeObject(config);
            File.WriteAllText(path, json);
        }

        public void StopServer()
        {
            this.WorldGenerators.Clear(); //Clean up for memory and next boot
            this.cts.Cancel();
        }

        private async Task ServerLoop()
        {
            var keepaliveticks = 0;
            while (!this.cts.IsCancellationRequested)
            {
                await Task.Delay(50);

                this.TotalTicks++;
                await this.Events.InvokeServerTickAsync();

                keepaliveticks++;
                if (keepaliveticks > 50)
                {
                    var keepaliveid = DateTime.Now.Millisecond;

                    foreach (var clnt in this.clients.Where(x => x.State == ClientState.Play).ToList())
                        _ = Task.Run(async () => { await clnt.ProcessKeepAlive(keepaliveid); });

                    keepaliveticks = 0;
                }

                if (this.chatmessages.TryDequeue(out QueueChat msg))
                {
                    foreach (var (_, player) in this.OnlinePlayers)
                    {
                        await player.SendMessageAsync(msg.Message, msg.Position);
                    }
                }

                foreach (var (uuid, player) in this.OnlinePlayers)
                {
                    if (this.Config.Baah.HasValue)
                    {
                        var pos = new SoundPosition(player.Transform.X, player.Transform.Y, player.Transform.Z);
                        await player.SendSoundAsync(461, pos, SoundCategory.Master, 1.0f, 1.0f);
                    }
                }

                if (this.diggers.TryDequeue(out PlayerDigging d))
                {
                    foreach (var clnt in clients)
                    {
                        var b = new BlockChange(d.Location, BlockRegistry.G(Materials.Air).Id);

                        await clnt.SendBlockChangeAsync(b);
                    }
                }

                foreach (var client in clients)
                {
                    if (!client.tcp.Connected)
                    {
                        this.clients.TryRemove(client);

                        continue;
                    }
                    //?
                    //if (client.State == ClientState.Play)
                    //   await world.UpdateChunksForClientAsync(client);
                }
            }
        }

        /// <summary>
        /// Registers the "obsidian-vanilla" entities and objects
        /// </summary>
        private async Task RegisterDefaultAsync()
        {
            await this.RegisterAsync(new SuperflatGenerator());
            await this.RegisterAsync(new TestBlocksGenerator());
        }

        private void Console_CancelKeyPress(object sender, ConsoleCancelEventArgs e)
        {
            // TODO: TRY TO GRACEFULLY SHUT DOWN THE SERVER WE DONT WANT ERRORS REEEEEEEEEEE
            Console.WriteLine("shutting down..");
            this.StopServer();
        }
        
        #region events
        private async Task Events_PlayerLeave(PlayerLeaveEventArgs e)
        {
            //TODO same here :)
            foreach (var other in this.OnlinePlayers.Values.Except(new List<Player> { e.WhoLeft }))
                await other.client.RemovePlayerFromListAsync(e.WhoLeft);

            await this.BroadcastAsync(string.Format(this.Config.LeaveMessage, e.WhoLeft.Username));
        }

        private async Task Events_PlayerJoin(PlayerJoinEventArgs e)
        {
            //TODO do this from somewhere else
            await this.BroadcastAsync(string.Format(this.Config.JoinMessage, e.Joined.Username));
            foreach (var (_, other) in this.OnlinePlayers)
            {
                await other.client.AddPlayerToListAsync(e.Joined);
            }
        }

        public async Task SendSpawnPlayerAsync(Player except)
        {
            await this.Logger.LogWarningAsync("Received spawn player sending to other clients...");
            foreach(var (_, player) in this.OnlinePlayers.Except(except))
            {
                await this.Logger.LogWarningAsync($"Sending to: {player.Username} \nExcluded: {except.Username}");
                await player.client.SpawnPlayerAsync(except);
            }
        }

        #endregion
    }
}<|MERGE_RESOLUTION|>--- conflicted
+++ resolved
@@ -1,4 +1,4 @@
-﻿using Newtonsoft.Json;
+using Newtonsoft.Json;
 using Obsidian.BlockData;
 using Obsidian.Chat;
 using Obsidian.Commands;
@@ -28,7 +28,6 @@
 using System.Net.Sockets;
 using System.Threading;
 using System.Threading.Tasks;
-using BlockFace = Obsidian.Util.DataTypes.BlockFace;
 
 namespace Obsidian
 {
@@ -61,8 +60,6 @@
 
         public List<WorldGenerator> WorldGenerators { get; } = new List<WorldGenerator>();
 
-        public string Path => System.IO.Path.GetFullPath($"Server{Id}");
-
         public CommandService Commands { get; }
         public Config Config { get; }
         public AsyncLogger Logger { get; }
@@ -73,13 +70,10 @@
         public string Version { get; }
         public int Port { get; }
 
-<<<<<<< HEAD
-=======
         public World.World world { get; }
 
         public string ServerFolderPath => Path.GetFullPath(this.Id.ToString());
 
->>>>>>> da42b78b
         /// <summary>
         /// Creates a new Server instance. Spawning multiple of these could make a multi-server setup  :thinking:
         /// </summary>
@@ -125,144 +119,39 @@
         {
             foreach (var (uuid, player) in this.OnlinePlayers.Where(x => x.Key != senderId))
             {
-<<<<<<< HEAD
-                await Task.Delay(50);
-
-                TotalTicks++;
-                await Events.InvokeServerTickAsync();
-
-                keepaliveticks++;
-                if (keepaliveticks > 50)
-                {
-                    var keepaliveid = DateTime.Now.Millisecond;
-
-                    foreach (var clnt in this._clients.Where(x => x.State == ClientState.Play).ToList())
-                        _ = Task.Run(async () => { await clnt.ProcessKeepAlive(keepaliveid); });
-                    keepaliveticks = 0;
-                }
-
-                if (_chatmessages.Count > 0)
-                {
-                    if (_chatmessages.TryDequeue(out QueueChat msg))
-                    {
-                        foreach (var player in this.OnlinePlayers)
-                            _ = Task.Run(async () => { await player.SendMessageAsync(msg.Message, msg.Position); });
-                    }
-                }
-
-                if (_diggers.Count > 0)
-                {
-                    if (_diggers.TryDequeue(out PlayerDigging d))
-                    {
-                        foreach (var clnt in _clients)
-                        {
-                            var b = new BlockChange(d.Location, BlockRegistry.G(Materials.Air).Id);
-
-                            await clnt.SendBlockChangeAsync(b);
-                        }
-                    }
-                }
-
-                // (DONE ?) TODO use blockface values to determine where block should be placed 
-                if (_placed.Count > 0)
-                {
-                    if (_placed.TryDequeue(out PlayerBlockPlacement pbp))
-                    {
-                        foreach (var clnt in _clients)
-                        {
-                            var location = pbp.Location;
-                            var face = pbp.Face;
-
-                            BlockChange blockChange;
-                            Block block = BlockRegistry.G(Materials.Cobblestone);
-
-                            #if DEBUG
-                            switch (clnt.Player.HeldItemSlot) {
-                                case 0:
-                                    block = BlockRegistry.G(Materials.Cobblestone);
-                                    break;
-                                case 1:
-                                    block = BlockRegistry.G(Materials.Dirt);
-                                    break;
-                                case 2:
-                                    block = BlockRegistry.G(Materials.Glass);
-                                    break;
-                                case 3:
-                                    block = BlockRegistry.G(Materials.SpruceLog);
-                                    break;
-                                case 4:
-                                    block = BlockRegistry.G(Materials.Bricks);
-                                    break;
-                                case 5:
-                                    block = BlockRegistry.G(Materials.IronBlock);
-                                    break;
-                                case 6:
-                                    block = BlockRegistry.G(Materials.SpruceLeaves);
-                                    break;
-                                case 7:
-                                    block = BlockRegistry.G(Materials.Bedrock);
-                                    break;
-                            }
-                            #endif
-                            
-                            switch (face) {
-                                case BlockFace.Top:
-                                    blockChange = new BlockChange(new Position(location.X, location.Y + 1, location.Z), block.Id);
-                                    break;
-                                case BlockFace.Bottom:
-                                    blockChange = new BlockChange(new Position(location.X, location.Y - 1, location.Z), block.Id);
-                                    break;
-                                case BlockFace.East:
-                                    blockChange = new BlockChange(new Position(location.X + 1, location.Y, location.Z), block.Id);
-                                    break;
-                                case BlockFace.West:
-                                    blockChange = new BlockChange(new Position(location.X - 1, location.Y, location.Z), block.Id);
-                                    break;
-                                case BlockFace.South:
-                                    blockChange = new BlockChange(new Position(location.X, location.Y, location.Z + 1), block.Id);
-                                    break;
-                                case BlockFace.North:
-                                    blockChange = new BlockChange(new Position(location.X, location.Y, location.Z - 1), block.Id);
-                                    break;
-                                default:
-                                    blockChange = new BlockChange(location, block.Id);
-                                    break;
-                            }
-                            await clnt.SendBlockChangeAsync(blockChange);
-                        }
-                    }
-                }
-
-                if (Config.Baah.HasValue)
-                {
-                    foreach (var player in this.OnlinePlayers)
-                    {
-                        var pos = new Position(player.Transform.X * 8, player.Transform.Y * 8, player.Transform.Z * 8);
-                        await player.SendSoundAsync(461, pos, SoundCategory.Master, 1.0f, 1.0f);
-                    }
-                }
-
-                foreach (var client in _clients)
-                {
-                    if (!client._tcp.Connected)
-                    {
-                        this._clients.TryRemove(client);
-
-                        continue;
-                    }
-                  
-                    //?
-                    if (client.State == ClientState.Play)
-                        await world.UpdateChunksForClientAsync(client);
-                }
-=======
-                var client = player.client;//TODO
-
-                var b = new BlockChange(pbp.Location, BlockRegistry.G(Materials.Cobblestone).Id);
+                var client = player.client;
+
+                var location = pbp.Location;
+                var face = pbp.Face;
+
+                switch (face)
+                {
+                    case BlockFace.Bottom:
+                        location.Y -= 1;
+                        break;
+                    case BlockFace.Top:
+                        location.Y += 1;
+                        break;
+                    case BlockFace.North:
+                        location.Z -= 1;
+                        break;
+                    case BlockFace.South:
+                        location.Z += 1;
+                        break;
+                    case BlockFace.West:
+                        location.X -= 1;
+                        break;
+                    case BlockFace.East:
+                        location.X += 1;
+                        break;
+                    default:
+                        break;
+                }
+
+                var b = new BlockChange(location, BlockRegistry.G(Materials.Cobblestone).Id);
 
                
                 await client.SendBlockChangeAsync(b);
->>>>>>> da42b78b
             }
         }
 
