--- conflicted
+++ resolved
@@ -283,13 +283,8 @@
 
                 Logger.LogDebug($"New connection from client with IP {tcp.Client.RemoteEndPoint.ToString()}");
 
-<<<<<<< HEAD
                 int newplayerid = this.Clients.Count <= 0 ? 0 : this.Clients.Count + 1;
                     
-=======
-                int newplayerid = this.Clients.Count + 1;
-
->>>>>>> cfcdcbe4
                 var clnt = new Client(tcp, this.Config, newplayerid, this);
                 Clients.Add(clnt);
 
