--- conflicted
+++ resolved
@@ -130,11 +130,7 @@
 
             this.Operators = new OperatorList(this);
 
-<<<<<<< HEAD
-            this.World = new World(string.Empty, this);
-=======
             this.World = new World("world", this);
->>>>>>> 45cdaf2c
 
             this.Events.PlayerLeave += this.Events_PlayerLeave;
             this.Events.PlayerJoin += this.Events_PlayerJoin;
