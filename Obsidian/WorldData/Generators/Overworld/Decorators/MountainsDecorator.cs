--- conflicted
+++ resolved
@@ -14,13 +14,8 @@
 
         public override void Decorate(Chunk chunk, Position pos, OverworldNoise noise)
         {
-<<<<<<< HEAD
             int worldX = (chunk.X << 4) + pos.X;
             int worldZ = (chunk.Z << 4) + pos.Z;
-=======
-            int worldX = (chunk.X << 4) + (int)pos.X;
-            int worldZ = (chunk.Z << 4) + (int)pos.Z;
->>>>>>> 01d1117e
 
             // Flowers
             var grassNoise = noise.Decoration(worldX * 0.1, 8, worldZ * 0.1);
