--- conflicted
+++ resolved
@@ -389,9 +389,11 @@
                 chunkData.Data.Add(new ChunkSection());
             }
 
-            foreach(var block in chunk.Blocks)
-            {
-<<<<<<< HEAD
+            int countX = 0;
+            int countZ = 0;
+
+            foreach (var block in chunk.Blocks)
+            {
                 if (block is BlockAir || block is BlockBed)
                     continue;
 
@@ -403,9 +405,6 @@
 
                 chunkData.Data[6].BlockStateContainer.Set(countX, 1, countZ, block);
                 countX++;
-=======
-                chunkData.Data[6].BlockStateContainer.Set(block.Position.X, block.Position.Y, block.Position.Z, block);
->>>>>>> 2b3564ec
             }
 
             for (int i = 0; i < 16 * 16; i++)
