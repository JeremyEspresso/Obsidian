﻿using DaanV2.UUID;
using Obsidian.Chat;
using Obsidian.ChunkData;
using Obsidian.Commands;
using Obsidian.Commands.Parsers;
using Obsidian.Entities;
using Obsidian.Events.EventArgs;
using Obsidian.Logging;
using Obsidian.Net;
using Obsidian.Net.Packets;
using Obsidian.Net.Packets.Handshaking;
using Obsidian.Net.Packets.Login;
using Obsidian.Net.Packets.Play;
using Obsidian.Net.Packets.Status;
using Obsidian.PlayerData;
using Obsidian.PlayerData.Info;
using Obsidian.Serializer;
using Obsidian.Util;
using Obsidian.Util.DataTypes;
using Obsidian.Util.Debug;
using Obsidian.Util.Extensions;
using Obsidian.Util.Mojang;
using Obsidian.World;

using System;
using System.Collections.Concurrent;
using System.Collections.Generic;
using System.IO;
using System.Linq;
using System.Net.Sockets;
using System.Threading;
using System.Threading.Tasks;

namespace Obsidian
{
    public class Client : IDisposable
    {
        private byte[] randomToken;
        private byte[] sharedKey;

        private PacketCryptography packetCryptography;

        private MinecraftStream minecraftStream;
        private PacketDebugStream debugStream;

        private Config config;

        private bool disposed;
        private bool compressionEnabled;
        private bool encryptionEnabled;

        private const int compressionThreshold = 256;

        internal TcpClient tcp;

        internal int ping;
        internal int missedKeepalives;
        internal int id;

        public ClientSettings ClientSettings { get; internal set; }

        public CancellationTokenSource Cancellation { get; private set; } = new CancellationTokenSource();

        public ClientState State { get; private set; } = ClientState.Handshaking;

        public ConcurrentQueue<Packet> PacketQueue { get; } = new ConcurrentQueue<Packet>();

        public Server Server { get; private set; }
        public Player Player { get; private set; }

        public AsyncLogger Logger => this.Server.Logger;

        public Client(TcpClient tcp, Config config, int playerId, Server originServer)
        {
            this.tcp = tcp;
            this.config = config;
            this.id = playerId;
            this.packetCryptography = new PacketCryptography();
            this.Server = originServer;

            Stream parentStream = this.tcp.GetStream();
#if DEBUG
            //parentStream = this.DebugStream = new PacketDebugStream(parentStream);
#endif
            this.minecraftStream = new MinecraftStream(parentStream);
        }

        ~Client()
        {
            this.Dispose(false);
        }

        #region Packet Sending Methods

        internal Task DisconnectAsync(ChatMessage reason) => this.SendPacketAsync(new Disconnect(reason, this.State));

        internal async Task ProcessKeepAlive(long id)
        {
            this.ping = (int)(DateTime.Now.Millisecond - id);
            await this.SendPacketAsync(new KeepAlive(id));
            missedKeepalives += 1; // This will be decreased after an answer is received.
            if (missedKeepalives > this.config.MaxMissedKeepalives)
            {
                // Too many keepalives missed, kill this connection.
                Cancellation.Cancel();
            }

            /////Sending ping change in background
            ///await Task.Run(async delegate ()
            ///{
            ///    foreach (Client client in OriginServer.Clients.Where(c => c.IsPlaying))
            ///    {
            ///        await PacketHandler.CreateAsync(new PlayerInfo(2, new List<PlayerInfoAction>()
            ///        {
            ///            new PlayerInfoUpdatePingAction()
            ///            {
            ///                Ping = this.Ping
            ///            }
            ///        }), this.MinecraftStream);
            ///    }
            ///}).ConfigureAwait(false);
        }

        internal async Task SendPlayerLookPositionAsync(Transform poslook, PositionFlags posflags, int tpid = 0)
        {
            await this.SendPacketAsync(new PlayerPositionLook(poslook, posflags, tpid));
        }

        internal async Task SendBlockChangeAsync(BlockChange b)
        {
            await this.Logger.LogMessageAsync($"Sending block change to {Player.Username}");
            await this.SendPacketAsync(b);
            await this.Logger.LogMessageAsync($"Block change sent to {Player.Username}");
        }

        internal async Task SendSpawnMobAsync(int id, Guid uuid, int type, Transform transform, byte headPitch, Velocity velocity, Entity entity)
        {
            await this.SendPacketAsync(new SpawnMob(id, uuid, type, transform, headPitch, velocity, entity));

            await this.Logger.LogDebugAsync($"Spawned entity with id {id} for player {this.Player.Username}");
        }

        internal async Task SendEntity(EntityPacket packet)
        {
            await SendPacketAsync(packet);
            await this.Logger.LogDebugAsync($"Sent entity with id {packet.Id} for player {this.Player.Username}");
        }

        internal async Task SendDeclareCommandsAsync()
        {
            var packet = new DeclareCommands();

            var node = new CommandNode()
            {
                Type = CommandNodeType.Root
            };
            var index = 0;
            foreach (Qmmands.Command command in this.Server.Commands.GetAllCommands())
            {
                var commandNode = new CommandNode()
                {
                    Name = command.Name,
                    Type = CommandNodeType.Literal,
                    Index = ++index
                };

                foreach (Qmmands.Parameter parameter in command.Parameters)
                {
                    var parameterNode = new CommandNode()
                    {
                        Name = parameter.Name,
                        Type = CommandNodeType.Argument,
                        Index = ++index
                    };

                    Type type = parameter.Type;

                    if (type == typeof(string)) parameterNode.Parser = new StringCommandParser(parameter.IsRemainder ? StringType.GreedyPhrase : StringType.QuotablePhrase);
                    else if (type == typeof(double)) parameterNode.Parser = new CommandParser("brigadier:double");
                    else if (type == typeof(float)) parameterNode.Parser = new CommandParser("brigadier:float");
                    else if (type == typeof(int)) parameterNode.Parser = new CommandParser("brigadier:integer");
                    else if (type == typeof(bool)) parameterNode.Parser = new CommandParser("brigadier:bool");
                    else if (type == typeof(Position)) parameterNode.Parser = new CommandParser("minecraft:vec3");
                    else continue;

                    commandNode.AddChild(parameterNode);
                }

                if (commandNode.Children.Count > 0)
                {
                    commandNode.Children[0].Type |= CommandNodeType.IsExecutabe;
                }
                else
                {
                    commandNode.Type |= CommandNodeType.IsExecutabe;
                }

                node.AddChild(commandNode);
            }

            packet.AddNode(node);
            await this.SendPacketAsync(packet);
            await this.Logger.LogDebugAsync("Sent Declare Commands packet.");
        }

        internal async Task RemovePlayerFromListAsync(Player player)
        {
            var list = new List<PlayerInfoAction>
            {
                new PlayerInfoAction
                {
                    Uuid = player.Uuid
                }
            };

            await SendPacketAsync(new PlayerInfo(4, list));
            await this.Logger.LogDebugAsync($"Removed Player to player info list from {this.Player.Username}");
        }

        internal async Task AddPlayerToListAsync(Player player)
        {
            var list = new List<PlayerInfoAction>
            {
                new PlayerInfoAddAction
                {
                    Name = player.Username,
                    Uuid = player.Uuid,
                    Ping = this.Player.Ping,
                    Gamemode = (int)this.Player.Gamemode,
                    DisplayName = ChatMessage.Simple(player.Username)
                }
            };

            await this.QueuePacketAsync(new PlayerInfo(0, list));
            await this.Logger.LogDebugAsync($"Added Player to player info list from {this.Player.Username}");
        }

        internal async Task SendPlayerInfoAsync()
        {
            var list = new List<PlayerInfoAction>();

            foreach (Player player in this.Server.OnlinePlayers.Values)
            {
                var piaa = new PlayerInfoAddAction()
                {
                    Name = player.Username,
                    Uuid = player.Uuid,
                    Ping = player.Ping,
                    Gamemode = (int)Player.Gamemode,
                    DisplayName = ChatMessage.Simple(player.Username)
                };

                if (this.config.OnlineMode)
                {
                    var uuid = player.Uuid.ToString().Replace("-", "");
                    var skin = await MinecraftAPI.GetUserAndSkinAsync(uuid);
                    piaa.Properties.AddRange(skin.Properties);
                }

                list.Add(piaa);
            }

            await SendPacketAsync(new PlayerInfo(0, list));
            await this.Logger.LogDebugAsync($"Sent Player Info packet from {this.Player.Username}");
        }

        internal async Task SendPlayerListHeaderFooterAsync(ChatMessage header, ChatMessage footer)
        {
            await SendPacketAsync(new PlayerListHeaderFooter(header, footer));
            await this.Logger.LogDebugAsync("Sent Player List Footer Header packet.");
        }

        #endregion Packet Sending Methods

        private async Task<Packet> GetNextPacketAsync()
        {
            if (this.compressionEnabled)
            {
                return await PacketHandler.ReadCompressedPacketAsync(this.minecraftStream);
            }
            else
            {
                return await PacketHandler.ReadPacketAsync(this.minecraftStream);
            }
        }

        public async Task StartConnectionAsync()
        {
            _ = Task.Run(ProcessQueue);

            while (!Cancellation.IsCancellationRequested && this.tcp.Connected)
            {
                Packet packet = await this.GetNextPacketAsync();

                if (this.State == ClientState.Play && packet.data.Length < 1)
                    this.Disconnect();

                switch (this.State)
                {
                    case ClientState.Status: //server ping/list
                        switch (packet.id)
                        {
                            case 0x00:
                                var status = new ServerStatus(Server);
                                await this.SendPacketAsync(new RequestResponse(status));
                                break;

                            case 0x01:
                                await this.SendPacketAsync(new PingPong(packet.data));
                                this.Disconnect();
                                break;
                        }
                        break;

                    case ClientState.Handshaking:
                        if (packet.id == 0x00)
                        {
                            if (packet == null)
                                throw new InvalidOperationException();

                            var handshake = await PacketSerializer.FastDeserializeAsync<Handshake>(packet.data);

                            var nextState = handshake.NextState;

                            if (nextState != ClientState.Status && nextState != ClientState.Login)
                            {
                                await this.Logger.LogDebugAsync($"Client sent unexpected state ({(int)nextState}), forcing it to disconnect");
                                await this.DisconnectAsync(ChatMessage.Simple("you seem suspicious"));
                            }

                            this.State = nextState;
                            await this.Logger.LogMessageAsync($"Handshaking with client (protocol: {handshake.Version}, server: {handshake.ServerAddress}:{handshake.ServerPort})");
                        }
                        else
                        {
                            //Handle legacy ping stuff
                        }
                        break;

                    case ClientState.Login:
                        switch (packet.id)
                        {
                            default:
                                await this.Logger.LogErrorAsync("Client in state Login tried to send an unimplemented packet. Forcing it to disconnect.");
                                await this.DisconnectAsync(ChatMessage.Simple("Unknown Packet Id."));
                                break;

                            case 0x00:
                                var loginStart = await PacketSerializer.FastDeserializeAsync<LoginStart>(packet.data);

                                string username = config.MulitplayerDebugMode ? $"Player{Program.Random.Next(1, 999)}" : loginStart.Username;

                                await this.Logger.LogDebugAsync($"Received login request from user {loginStart.Username}");

                                await this.Server.DisconnectIfConnectedAsync(username);

                                if (this.config.OnlineMode)
                                {
                                    var user = await MinecraftAPI.GetUserAsync(loginStart.Username);

                                    this.Player = new Player(Guid.Parse(user.Id), loginStart.Username, this);

                                    this.packetCryptography.GenerateKeyPair();

                                    var values = this.packetCryptography.GeneratePublicKeyAndToken();

                                    this.randomToken = values.randomToken;

                                    await this.SendPacketAsync(new EncryptionRequest(values.publicKey, this.randomToken));

                                    break;
                                }

                                this.Player = new Player(UUIDFactory.CreateUUID(3, 1, $"OfflinePlayer:{username}"), username, this);

                                //await this.SetCompression();
                                await this.ConnectAsync();
                                break;
                            case 0x01:
                                var encryptionResponse = await PacketSerializer.FastDeserializeAsync<EncryptionResponse>(packet.data);

                                this.sharedKey = this.packetCryptography.Decrypt(encryptionResponse.SharedSecret);
                                var decryptedToken = this.packetCryptography.Decrypt(encryptionResponse.VerifyToken);

                                var decryptedTokenString = Convert.ToBase64String(decryptedToken);
                                var tokenString = Convert.ToBase64String(this.randomToken);

                                if (!decryptedTokenString.Equals(tokenString))
                                {
                                    await this.DisconnectAsync(ChatMessage.Simple("Invalid token.."));
                                    break;
                                }

                                var serverId = sharedKey.Concat(this.packetCryptography.PublicKey).ToArray().MinecraftShaDigest();

                                JoinedResponse response = await MinecraftAPI.HasJoined(this.Player.Username, serverId);

                                if (response is null)
                                {
                                    await this.Logger.LogWarningAsync($"Failed to auth {this.Player.Username}");
                                    await this.DisconnectAsync(ChatMessage.Simple("Unable to authenticate.."));
                                    break;
                                }

                                this.encryptionEnabled = true;
                                this.minecraftStream = new AesStream(this.debugStream ?? (Stream)this.tcp.GetStream(), this.sharedKey);

                                //await this.SetCompression();
                                await ConnectAsync();
                                break;
                            case 0x02:
                                // Login Plugin Response
                                break;
                        }
                        break;

                    case ClientState.Play:

                        ///this.Logger.LogDebugAsync($"Received Play packet with Packet ID 0x{packet.PacketId.ToString("X")}");

                        await PacketHandler.HandlePlayPackets(packet, this);
                        break;
                }
            }

            await Logger.LogMessageAsync($"Disconnected client");

            if (this.State == ClientState.Play)
                await this.Server.Events.InvokePlayerLeaveAsync(new PlayerLeaveEventArgs(this));

            if (tcp.Connected)
            {
                this.tcp.Close();

                if (this.Player != null)
                    this.Server.OnlinePlayers.TryRemove(this.Player.Uuid, out var _);
            }
        }

        private async Task ProcessQueue()
        {
            while (!Cancellation.IsCancellationRequested && this.tcp.Connected)
            {
                if (this.PacketQueue.TryDequeue(out var packet))
                {
                    await this.SendPacketAsync(packet);
                    await Logger.LogWarningAsync($"Enqueued packet: {packet} (0x{packet.id:X2})");
                }
            }
        }

        //TODO fix compression
        private async Task SetCompression()
        {
            await this.SendPacketAsync(new SetCompression(compressionThreshold));
            this.compressionEnabled = true;
            await this.Logger.LogDebugAsync("Compression has been enabled.");
        }

        private async Task ConnectAsync()
        {
            await this.SendPacketAsync(new LoginSuccess(this.Player.Uuid.ToString(), this.Player.Username));
            await this.Logger.LogDebugAsync($"Sent Login success to user {this.Player.Username} {this.Player.Uuid}");

            this.State = ClientState.Play;
            this.Player.Gamemode = Gamemode.Creative;

<<<<<<< HEAD
            this.Server.OnlinePlayers.Add(this.Player);
            
            await this.SendPacket(new JoinGame((int)(EntityId.Player | (EntityId)this._id), Gamemode.Creative, 0, 0, "default", true));
=======
            this.Server.OnlinePlayers.TryAdd(this.Player.Uuid, this.Player);

            await this.SendPacketAsync(new JoinGame
            {
                EntityId = this.id,
                GameMode = Gamemode.Creative,
                Dimension = Dimension.Overworld,
                Difficulty = Difficulty.Peaceful,
                ReducedDebugInfo = false
            });
>>>>>>> da42b78b
            await this.Logger.LogDebugAsync("Sent Join Game packet.");

            await this.SendPacketAsync(new SpawnPosition(new Position(0, 100, 0)));
            await this.Logger.LogDebugAsync("Sent Spawn Position packet.");

            this.Player.Transform = new Transform(0, 105, 0);

            await this.SendPacketAsync(new PlayerPositionLook(this.Player.Transform, PositionFlags.NONE, 0));
            await this.Logger.LogDebugAsync("Sent Position packet.");

            await this.Server.Events.InvokePlayerJoinAsync(new PlayerJoinEventArgs(this, DateTimeOffset.Now));

            await this.SendDeclareCommandsAsync();
            await this.SendPlayerInfoAsync();
            await this.SendPlayerListDecoration();
            await this.SendServerBrand();

            await this.SendChunkAsync(new Chunk(0, 0));

            //await this.Server.SendSpawnPlayerAsync(this.Player);//TODO find out why this is breaking

            //await Server.world.ResendBaseChunksAsync(4, 0, 0, 0, 0, this);//TODO fix its sending chunks too fast
        }

        internal async Task SpawnPlayerAsync(Player who)
        {
            await this.Logger.LogWarningAsync($"Sending spawn player packet... from: {this.Player.Username}");
            await this.QueuePacketAsync(new SpawnPlayer
            {
                EntityId = who.client.id,
                Tranform = who.Transform,
                Uuid = who.Uuid,
                Player = who
            });
        }

        private async Task SendServerBrand()
        {
            await using var stream = new MinecraftStream();
            await stream.WriteStringAsync("obsidian");
            await this.QueuePacketAsync(new PluginMessage("minecraft:brand", stream.ToArray()));
            await this.Logger.LogDebugAsync("Sent server brand.");
        }

        private async Task SendPlayerListDecoration()
        {
            var header = string.IsNullOrWhiteSpace(Server.Config.Header) ? null : ChatMessage.Simple(Server.Config.Header);
            var footer = string.IsNullOrWhiteSpace(Server.Config.Footer) ? null : ChatMessage.Simple(Server.Config.Footer);

            await this.SendPlayerListHeaderFooterAsync(header, footer);
            await this.Logger.LogDebugAsync("Sent player list decoration");
        }

        public async Task SendChunkAsync(Chunk chunk)
        {
            var chunkData = new ChunkDataPacket(chunk.X, chunk.Z);

            chunk = this.Server.WorldGenerator.GenerateChunk(chunk);

            for (int i = 0; i < 16; i++)
                chunkData.Data.Add(new ChunkSection().FillWithLight());

            for (int x = 0; x < 16; x++)
            {
                for (int y = 0; y < 16; y++)
                {
                    for (int z = 0; z < 16; z++)
                    {
                        var block = chunk.Blocks[x, y, z];

                        chunkData.Data[6].Container.Set(x, y, z, block);
                    }
                }
            }

            for (int i = 0; i < 16 * 16; i++)
                chunkData.Biomes.Add(127); //TODO: Add proper biomes

            await this.QueuePacketAsync(chunkData);
        }

        public Task UnloadChunkAsync(int x, int z) => this.QueuePacketAsync(new UnloadChunk(x, z));

        public async Task SendPacketAsync(Packet packet)
        {
            if (this.compressionEnabled)
            {
                await packet.WriteCompressedAsync(minecraftStream, compressionThreshold);
            }
            else
            {
                if (packet is ChunkDataPacket chunk)
                {
                    await chunk.WriteAsync(this.minecraftStream);

                    return;
                }
                await PacketSerializer.SerializeAsync(packet, this.minecraftStream);
            }
        }

        internal async Task QueuePacketAsync(Packet packet)
        {
            this.PacketQueue.Enqueue(packet);
            await Logger.LogWarningAsync($"Queuing packet: {packet} (0x{packet.id:X2})");
        }
        internal void Disconnect() => this.Cancellation.Cancel();

        #region dispose methods
        protected virtual void Dispose(bool disposing)
        {
            if (this.disposed)
                return;

            if (disposing)
            {
                this.minecraftStream.Dispose();
                this.tcp.Dispose();

                if (this.Cancellation != null)
                    this.Cancellation.Dispose();
            }

            this.Player = null;
            this.minecraftStream = null;
            this.tcp = null;
            this.Cancellation = null;

            this.randomToken = null;
            this.sharedKey = null;
            this.Player = null;
            this.ClientSettings = null;
            this.config = null;
            this.Server = null;

            this.disposed = true;
        }

        public void Dispose()
        {
            Dispose(true);

            GC.SuppressFinalize(this);
        }

        #endregion
    }
}<|MERGE_RESOLUTION|>--- conflicted
+++ resolved
@@ -465,11 +465,6 @@
             this.State = ClientState.Play;
             this.Player.Gamemode = Gamemode.Creative;
 
-<<<<<<< HEAD
-            this.Server.OnlinePlayers.Add(this.Player);
-            
-            await this.SendPacket(new JoinGame((int)(EntityId.Player | (EntityId)this._id), Gamemode.Creative, 0, 0, "default", true));
-=======
             this.Server.OnlinePlayers.TryAdd(this.Player.Uuid, this.Player);
 
             await this.SendPacketAsync(new JoinGame
@@ -480,7 +475,7 @@
                 Difficulty = Difficulty.Peaceful,
                 ReducedDebugInfo = false
             });
->>>>>>> da42b78b
+            
             await this.Logger.LogDebugAsync("Sent Join Game packet.");
 
             await this.SendPacketAsync(new SpawnPosition(new Position(0, 100, 0)));
