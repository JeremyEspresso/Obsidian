--- conflicted
+++ resolved
@@ -20,13 +20,8 @@
 
         public static async Task RegisterAll()
         {
-<<<<<<< HEAD
             var file = new FileInfo("Assets/blocks.json");
             
-=======
-            var file = new FileInfo("blocks.json");
-
->>>>>>> c2a0baf1
             if (file.Exists)
             {
                 var json = "";
@@ -61,553 +56,6 @@
                         foreach (var state in states.States)
                             id = state.Default ? state.Id : states.States.First().Id;
                         
-                        Logger.LogWarning($"Registered block: {material.ToString()} with id: {id.ToString()}");
-
-                        switch (material)
-                        {
-<<<<<<< HEAD
-                            case Materials.Air:
-                                BLOCK_STATES.Add(material, new BlockAir());
-                                break;
-                            case Materials.GrassBlock:
-                                BLOCK_STATES.Add(material, new BlockGrass(blockName, id));
-                                break;
-                            case Materials.Podzol:
-                                BLOCK_STATES.Add(material, new BlockDirtSnow());
-                                break;
-                            case Materials.OakSapling:
-                                BLOCK_STATES.Add(material, new BlockSapling(blockName, id));
-                                break;
-                            case Materials.SpruceSapling:
-                                BLOCK_STATES.Add(material, new BlockSapling(blockName, id));
-                                break;
-                            case Materials.BirchSapling:
-                                BLOCK_STATES.Add(material, new BlockSapling(blockName, id));
-                                break;
-                            case Materials.JungleSapling:
-                                BLOCK_STATES.Add(material, new BlockSapling(blockName, id));
-                                break;
-                            case Materials.AcaciaSapling:
-                                BLOCK_STATES.Add(material, new BlockSapling(blockName, id));
-                                break;
-                            case Materials.DarkOakSapling:
-                                BLOCK_STATES.Add(material, new BlockSapling(blockName, id));
-                                break;
-                            case Materials.Water:
-                                BLOCK_STATES.Add(material, new BlockFluid(blockName, id));
-                                break;
-                            case Materials.Lava:
-                                BLOCK_STATES.Add(material, new BlockFluid(blockName, id));
-                                break;
-                            case Materials.OakLog:
-                                BLOCK_STATES.Add(material, new BlockLog(blockName, id));
-                                break;
-                            case Materials.SpruceLog:
-                                BLOCK_STATES.Add(material, new BlockLog(blockName, id));
-                                break;
-                            case Materials.BirchLog:
-                                BLOCK_STATES.Add(material, new BlockLog(blockName, id));
-                                break;
-                            case Materials.JungleLog:
-                                BLOCK_STATES.Add(material, new BlockLog(blockName, id));
-                                break;
-                            case Materials.AcaciaLog:
-                                BLOCK_STATES.Add(material, new BlockLog(blockName, id));
-                                break;
-                            case Materials.DarkOakLog:
-                                BLOCK_STATES.Add(material, new BlockLog(blockName, id));
-                                break;
-                            case Materials.StrippedOakLog:
-                                BLOCK_STATES.Add(material, new BlockLog(blockName, id));
-                                break;
-                            case Materials.StrippedSpruceLog:
-                                BLOCK_STATES.Add(material, new BlockLog(blockName, id));
-                                break;
-                            case Materials.StrippedBirchLog:
-                                BLOCK_STATES.Add(material, new BlockLog(blockName, id));
-                                break;
-                            case Materials.StrippedJungleLog:
-                                BLOCK_STATES.Add(material, new BlockLog(blockName, id));
-                                break;
-                            case Materials.StrippedAcaciaLog:
-                                BLOCK_STATES.Add(material, new BlockLog(blockName, id));
-                                break;
-                            case Materials.StrippedDarkOakLog:
-                                BLOCK_STATES.Add(material, new BlockLog(blockName, id));
-                                break;
-                            case Materials.OakWood:
-                                BLOCK_STATES.Add(material, new BlockRotatable(blockName, id));
-                                break;
-                            case Materials.SpruceWood:
-                                BLOCK_STATES.Add(material, new BlockRotatable(blockName, id));
-                                break;
-                            case Materials.BirchWood:
-                                BLOCK_STATES.Add(material, new BlockRotatable(blockName, id));
-                                break;
-                            case Materials.JungleWood:
-                                BLOCK_STATES.Add(material, new BlockRotatable(blockName, id));
-                                break;
-                            case Materials.AcaciaWood:
-                                BLOCK_STATES.Add(material, new BlockRotatable(blockName, id));
-                                break;
-                            case Materials.DarkOakWood:
-                                BLOCK_STATES.Add(material, new BlockRotatable(blockName, id));
-                                break;
-                            case Materials.StrippedOakWood:
-                                BLOCK_STATES.Add(material, new BlockRotatable(blockName, id));
-                                break;
-                            case Materials.StrippedSprucehWood:
-                                BLOCK_STATES.Add(material, new BlockRotatable(blockName, id));
-                                break;
-                            case Materials.StrippedBirchWood:
-                                BLOCK_STATES.Add(material, new BlockRotatable(blockName, id));
-                                break;
-                            case Materials.StrippedJungleWood:
-                                BLOCK_STATES.Add(material, new BlockRotatable(blockName, id));
-                                break;
-                            case Materials.StrippedAcaciaWood:
-                                BLOCK_STATES.Add(material, new BlockRotatable(blockName, id));
-                                break;
-                            case Materials.StrippedDarkOakWood:
-                                BLOCK_STATES.Add(material, new BlockRotatable(blockName, id));
-                                break;
-                            case Materials.OakLeaves:
-                                BLOCK_STATES.Add(material, new BlockLeaves(blockName, id));
-                                break;
-                            case Materials.SpruceLeaves:
-                                BLOCK_STATES.Add(material, new BlockLeaves(blockName, id));
-                                break;
-                            case Materials.BirchLeaves:
-                                BLOCK_STATES.Add(material, new BlockLeaves(blockName, id));
-                                break;
-                            case Materials.JungleLeaves:
-                                BLOCK_STATES.Add(material, new BlockLeaves(blockName, id));
-                                break;
-                            case Materials.AcaciaLeaves:
-                                BLOCK_STATES.Add(material, new BlockLeaves(blockName, id));
-                                break;
-                            case Materials.DarkOakLeaves:
-                                BLOCK_STATES.Add(material, new BlockLeaves(blockName, id));
-                                break;
-                            case Materials.Sponge:
-                                BLOCK_STATES.Add(material, new BlockSponge(blockName, id));
-                                break;
-                            case Materials.WetSponge:
-                                BLOCK_STATES.Add(material, new BlockSponge(blockName, id));
-                                break;
-                            case Materials.Dispenser:
-                                BLOCK_STATES.Add(material, new BlockDispenser(blockName, id));
-                                break;
-                            case Materials.NoteBlock:
-                                BLOCK_STATES.Add(material, new BlockNote(blockName, id));
-                                break;
-                            case Materials.WhiteBed:
-                                BLOCK_STATES.Add(material, new BlockBed(blockName, id));
-                                break;
-                            case Materials.OrangeBed:
-                                BLOCK_STATES.Add(material, new BlockBed(blockName, id));
-                                break;
-                            case Materials.MagentaBed:
-                                BLOCK_STATES.Add(material, new BlockBed(blockName, id));
-                                break;
-                            case Materials.LightBlueBed:
-                                BLOCK_STATES.Add(material, new BlockBed(blockName, id));
-                                break;
-                            case Materials.YellowBed:
-                                BLOCK_STATES.Add(material, new BlockBed(blockName, id));
-                                break;
-                            case Materials.LimeBed:
-                                BLOCK_STATES.Add(material, new BlockBed(blockName, id));
-                                break;
-                            case Materials.PinkBed:
-                                BLOCK_STATES.Add(material, new BlockBed(blockName, id));
-                                break;
-                            case Materials.GrayBed:
-                                BLOCK_STATES.Add(material, new BlockBed(blockName, id));
-                                break;
-                            case Materials.LightGrayBed:
-                                BLOCK_STATES.Add(material, new BlockBed(blockName, id));
-                                break;
-                            case Materials.CyanBed:
-                                BLOCK_STATES.Add(material, new BlockBed(blockName, id));
-                                break;
-                            case Materials.PurpleBed:
-                                BLOCK_STATES.Add(material, new BlockBed(blockName, id));
-                                break;
-                            case Materials.BlueBed:
-                                BLOCK_STATES.Add(material, new BlockBed(blockName, id));
-                                break;
-                            case Materials.BrownBed:
-                                BLOCK_STATES.Add(material, new BlockBed(blockName, id));
-                                break;
-                            case Materials.GreenBed:
-                                BLOCK_STATES.Add(material, new BlockBed(blockName, id));
-                                break;
-                            case Materials.RedBed:
-                                BLOCK_STATES.Add(material, new BlockBed(blockName, id));
-                                break;
-                            case Materials.BlackBed:
-                                BLOCK_STATES.Add(material, new BlockBed(blockName, id));
-                                break;
-                            case Materials.PoweredRail:
-                                BLOCK_STATES.Add(material, new BlockPoweredRail(blockName, id));
-                                break;
-                            case Materials.DetectorRail:
-                                BLOCK_STATES.Add(material, new BlockMinecartDetector(blockName, id));
-                                break;
-                            case Materials.StickyPiston:
-                                BLOCK_STATES.Add(material, new BlockPiston(blockName, id));
-                                break;
-                            case Materials.Cobweb:
-                                BLOCK_STATES.Add(material, new BlockWeb(blockName, id));
-                                break;
-                            case Materials.Grass:
-                                BLOCK_STATES.Add(material, new BlockLongGrass(blockName, id));
-                                break;
-                            case Materials.Fern:
-                                BLOCK_STATES.Add(material, new BlockLongGrass(blockName, id));
-                                break;
-                            case Materials.DeadBush:
-                                BLOCK_STATES.Add(material, new BlockDeadBush(blockName, id));
-                                break;
-                            case Materials.SeaGrass:
-                                BLOCK_STATES.Add(material, new BlockSeaGrass(blockName, id));
-                                break;
-                            case Materials.TallSeaGrass:
-                                BLOCK_STATES.Add(material, new BlockTallSeaGrass(blockName, id));
-                                break;
-                            case Materials.Piston:
-                                BLOCK_STATES.Add(material, new BlockPiston(blockName, id));
-                                break;
-                            case Materials.PistonHead:
-                                BLOCK_STATES.Add(material, new BlockPistonExtension(blockName, id));
-                                break;
-                            case Materials.MovingPiston:
-                                BLOCK_STATES.Add(material, new BlockPiston(blockName, id));
-                                break;
-                            case Materials.Dandelion:
-                                BLOCK_STATES.Add(material, new BlockFlower(blockName, id));
-                                break;
-                            case Materials.Poppy:
-                                BLOCK_STATES.Add(material, new BlockFlower(blockName, id));
-                                break;
-                            case Materials.BlueOrchid:
-                                BLOCK_STATES.Add(material, new BlockFlower(blockName, id));
-                                break;
-                            case Materials.Allium:
-                                BLOCK_STATES.Add(material, new BlockFlower(blockName, id));
-                                break;
-                            case Materials.AzureBluet:
-                                BLOCK_STATES.Add(material, new BlockFlower(blockName, id));
-                                break;
-                            case Materials.RedTulip:
-                                BLOCK_STATES.Add(material, new BlockFlower(blockName, id));
-                                break;
-                            case Materials.OrangeTulip:
-                                BLOCK_STATES.Add(material, new BlockFlower(blockName, id));
-                                break;
-                            case Materials.WhiteTulip:
-                                BLOCK_STATES.Add(material, new BlockFlower(blockName, id));
-                                break;
-                            case Materials.PinkTulip:
-                                BLOCK_STATES.Add(material, new BlockFlower(blockName, id));
-                                break;
-                            case Materials.OxeyeDaisy:
-                                BLOCK_STATES.Add(material, new BlockFlower(blockName, id));
-                                break;
-                            case Materials.BrownMushroom:
-                                BLOCK_STATES.Add(material, new BlockMushroom(blockName, id));
-                                break;
-                            case Materials.RedMushroom:
-                                BLOCK_STATES.Add(material, new BlockMushroom(blockName, id));
-                                break;
-                            case Materials.Tnt:
-                                BLOCK_STATES.Add(material, new BlockTnt(blockName, id));
-                                break;
-                            case Materials.Torch:
-                                BLOCK_STATES.Add(material, new BlockTorch(blockName, id));
-                                break;
-                            case Materials.WallTorch:
-                                BLOCK_STATES.Add(material, new BlockWallTorch(blockName, id));
-                                break;
-                            case Materials.Fire:
-                                BLOCK_STATES.Add(material, new BlockFire(blockName, id));
-                                break;
-                            case Materials.Spawner:
-                                BLOCK_STATES.Add(material, new BlockMobSpawner(blockName, id));
-                                break;
-                            case Materials.OakStairs:
-                                BLOCK_STATES.Add(material, new BlockStairs(blockName, id));
-                                break;
-                            case Materials.Chest:
-                                BLOCK_STATES.Add(material, new BlockChest(blockName, id));
-                                break;
-                            case Materials.RedstoneWire:
-                                BLOCK_STATES.Add(material, new BlockRedstoneWire(blockName, id));
-                                break;
-                            case Materials.CraftingTable:
-                                BLOCK_STATES.Add(material, new BlockWorkbench(blockName, id));
-                                break;
-                            case Materials.Wheat:
-                                BLOCK_STATES.Add(material, new BlockCrops(blockName, id));
-                                break;
-                            case Materials.Farmland:
-                                BLOCK_STATES.Add(material, new BlockSoil(blockName, id));
-                                break;
-                            case Materials.Furnace:
-                                BLOCK_STATES.Add(material, new BlockFurnace(blockName, id));
-                                break;
-                            case Materials.Sign:
-                                BLOCK_STATES.Add(material, new BlockFloorSign(blockName, id));
-                                break;
-                            case Materials.OakDoor:
-                                BLOCK_STATES.Add(material, new BlockDoor(blockName, id));
-                                break;
-                            case Materials.Ladder:
-                                BLOCK_STATES.Add(material, new BlockLadder(blockName, id));
-                                break;
-                            case Materials.Rail:
-                                BLOCK_STATES.Add(material, new BlockMinecartTrack(blockName, id));
-                                break;
-                            case Materials.CobblestoneStairs:
-                                BLOCK_STATES.Add(material, new BlockStairs(blockName, id));
-                                break;
-                            case Materials.WallSign:
-                                BLOCK_STATES.Add(material, new BlockWallSign(blockName, id));
-                                break;
-                            case Materials.Lever:
-                                BLOCK_STATES.Add(material, new BlockLever(blockName, id));
-                                break;
-                            case Materials.StonePressurePlate:
-                                BLOCK_STATES.Add(material, new BlockPressurePlate(blockName, id));
-                                break;
-                            case Materials.IronDoor:
-                                BLOCK_STATES.Add(material, new BlockDoor(blockName, id));
-                                break;
-                            case Materials.OakPressurePlate:
-                                BLOCK_STATES.Add(material, new BlockPressurePlate(blockName, id));
-                                break;
-                            case Materials.SprucePressurePlate:
-                                BLOCK_STATES.Add(material, new BlockPressurePlate(blockName, id));
-                                break;
-                            case Materials.BirchPressurePlate:
-                                BLOCK_STATES.Add(material, new BlockPressurePlate(blockName, id));
-                                break;
-                            case Materials.JunglePressurePlate:
-                                BLOCK_STATES.Add(material, new BlockPressurePlate(blockName, id));
-                                break;
-                            case Materials.AcaciaPressurePlate:
-                                BLOCK_STATES.Add(material, new BlockPressurePlate(blockName, id));
-                                break;
-                            case Materials.DarkOakPressurePlate:
-                                BLOCK_STATES.Add(material, new BlockPressurePlate(blockName, id));
-                                break;
-                            case Materials.RedstoneTorch:
-                                BLOCK_STATES.Add(material, new BlockRedstoneTorch(blockName, id));
-                                break;
-                            case Materials.RedstoneWallTorch:
-                                BLOCK_STATES.Add(material, new BlockRedstoneWallTorch(blockName, id));
-                                break;
-                            case Materials.StoneButton:
-                                BLOCK_STATES.Add(material, new BlockStoneButton(blockName, id));
-                                break;
-                            case Materials.Snow:
-                                BLOCK_STATES.Add(material, new BlockSnow(blockName, id));
-                                break;
-                            case Materials.Ice:
-                                BLOCK_STATES.Add(material, new BlockIce(blockName, id));
-                                break;
-                            case Materials.Cactus:
-                                BLOCK_STATES.Add(material, new BlockCactus(blockName, id));
-                                break;
-                            case Materials.Clay:
-                                BLOCK_STATES.Add(material, new Block(blockName, id));
-                                break;
-                            case Materials.SugarCane:
-                                BLOCK_STATES.Add(material, new BlockReed(blockName, id));
-                                break;
-                            case Materials.Jukebox:
-                                BLOCK_STATES.Add(material, new BlockJukebox(blockName, id));
-                                break;
-                            case Materials.OakFence:
-                                BLOCK_STATES.Add(material, new BlockFence(blockName, id));
-                                break;
-                            case Materials.Pumpkin:
-                                BLOCK_STATES.Add(material, new BlockPumpkin(blockName, id));
-                                break;
-                            case Materials.SoulSand:
-                                BLOCK_STATES.Add(material, new BlockSlowSand(blockName, id));
-                                break;
-                            case Materials.NetherPortal:
-                                BLOCK_STATES.Add(material, new BlockPortal(blockName, id));
-                                break;
-                            case Materials.CarvedPumpkin:
-                                BLOCK_STATES.Add(material, new BlockPumpkinCarved(blockName, id));
-                                break;
-                            case Materials.JackOLantern:
-                                BLOCK_STATES.Add(material, new BlockPumpkinCarved(blockName, id));
-                                break;
-                            case Materials.Cake:
-                                BLOCK_STATES.Add(material, new BlockCake(blockName, id));
-                                break;
-                            case Materials.Repeater:
-                                BLOCK_STATES.Add(material, new BlockRepeater(blockName, id));
-                                break;
-                            case Materials.WhiteStainedGlass:
-                                BLOCK_STATES.Add(material, new BlockStainedGlass(blockName, id));
-                                break;
-                            case Materials.OrangeStainedGlass:
-                                BLOCK_STATES.Add(material, new BlockStainedGlass(blockName, id));
-                                break;
-                            case Materials.MagentaStainedGlass:
-                                BLOCK_STATES.Add(material, new BlockStainedGlass(blockName, id));
-                                break;
-                            case Materials.LightBlueStainedGlass:
-                                BLOCK_STATES.Add(material, new BlockStainedGlass(blockName, id));
-                                break;
-                            case Materials.YellowStainedGlass:
-                                BLOCK_STATES.Add(material, new BlockStainedGlass(blockName, id));
-                                break;
-                            case Materials.LimeStainedGlass:
-                                BLOCK_STATES.Add(material, new BlockStainedGlass(blockName, id));
-                                break;
-                            case Materials.PinkStainedGlass:
-                                BLOCK_STATES.Add(material, new BlockStainedGlass(blockName, id));
-                                break;
-                            case Materials.GrayStainedGlass:
-                                BLOCK_STATES.Add(material, new BlockStainedGlass(blockName, id));
-                                break;
-                            case Materials.LightGrayStainedGlass:
-                                BLOCK_STATES.Add(material, new BlockStainedGlass(blockName, id));
-                                break;
-                            case Materials.CyanStainedGlass:
-                                BLOCK_STATES.Add(material, new BlockStainedGlass(blockName, id));
-                                break;
-                            case Materials.PurpleStainedGlass:
-                                BLOCK_STATES.Add(material, new BlockStainedGlass(blockName, id));
-                                break;
-                            case Materials.BlueStainedGlass:
-                                BLOCK_STATES.Add(material, new BlockStainedGlass(blockName, id));
-                                break;
-                            case Materials.BrownStainedGlass:
-                                BLOCK_STATES.Add(material, new BlockStainedGlass(blockName, id));
-                                break;
-                            case Materials.GreenStainedGlass:
-                                BLOCK_STATES.Add(material, new BlockStainedGlass(blockName, id));
-                                break;
-                            case Materials.RedStainedGlass:
-                                BLOCK_STATES.Add(material, new BlockStainedGlass(blockName, id));
-                                break;
-                            case Materials.BlackStainedGlass:
-                                BLOCK_STATES.Add(material, new BlockStainedGlass(blockName, id));
-                                break;
-                            case Materials.OakTrapdoor:
-                                BLOCK_STATES.Add(material, new BlockTrapdoor(blockName, id));
-                                break;
-                            case Materials.SpruceTrapdoor:
-                                BLOCK_STATES.Add(material, new BlockTrapdoor(blockName, id));
-                                break;
-                            case Materials.BirchTrapdoor:
-                                BLOCK_STATES.Add(material, new BlockTrapdoor(blockName, id));
-                                break;
-                            case Materials.JungleTrapdoor:
-                                BLOCK_STATES.Add(material, new BlockTrapdoor(blockName, id));
-                                break;
-                            case Materials.AcaciaTrapdoor:
-                                BLOCK_STATES.Add(material, new BlockTrapdoor(blockName, id));
-                                break;
-                            case Materials.DarkOakTrapdoor:
-                                BLOCK_STATES.Add(material, new BlockTrapdoor(blockName, id));
-                                break;
-                            case Materials.InfestedStone:
-                                BLOCK_STATES.Add(material, new BlockMonsterEggs(blockName, id));
-                                break;
-                            case Materials.InfestedCobblestone:
-                                BLOCK_STATES.Add(material, new BlockMonsterEggs(blockName, id));
-                                break;
-                            case Materials.InfestedStoneBricks:
-                                BLOCK_STATES.Add(material, new BlockMonsterEggs(blockName, id));
-                                break;
-                            case Materials.InfestedMossyStoneBricks:
-                                BLOCK_STATES.Add(material, new BlockMonsterEggs(blockName, id));
-                                break;
-                            case Materials.InfestedCrackedStoneBricks:
-                                BLOCK_STATES.Add(material, new BlockMonsterEggs(blockName, id));
-                                break;
-                            case Materials.InfestedChiseledStoneBricks:
-                                BLOCK_STATES.Add(material, new BlockMonsterEggs(blockName, id));
-                                break;
-                            case Materials.BrownMushroomBlock:
-                                BLOCK_STATES.Add(material, new BlockHugeMushroom(blockName, id));
-                                break;
-                            case Materials.RedMushroomBlock:
-                                BLOCK_STATES.Add(material, new BlockHugeMushroom(blockName, id));
-                                break;
-                            case Materials.MushroomStem:
-                                BLOCK_STATES.Add(material, new BlockHugeMushroom(blockName, id));
-                                break;
-                            case Materials.IronBars:
-                                BLOCK_STATES.Add(material, new BlockIronBars(blockName, id));
-                                break;
-                            case Materials.GlassPane:
-                                BLOCK_STATES.Add(material, new BlockIronBars(blockName, id));
-                                break;
-                            case Materials.Melon:
-                                BLOCK_STATES.Add(material, new BlockMelon(blockName, id));
-                                break;
-                            case Materials.AttachedPumpkinStem:
-                                BLOCK_STATES.Add(material, new BlockStemAttached(blockName, id));
-                                break;
-                            case Materials.AttachedMelonStem:
-                                BLOCK_STATES.Add(material, new BlockStemAttached(blockName, id));
-                                break;
-                            case Materials.PumpkinStem:
-                                BLOCK_STATES.Add(material, new BlockStem(blockName, id));
-                                break;
-                            case Materials.MelonStem:
-                                BLOCK_STATES.Add(material, new BlockStem(blockName, id));
-                                break;
-                            case Materials.Vine:
-                                BLOCK_STATES.Add(material, new BlockVine(blockName, id));
-                                break;
-                            case Materials.OakFenceGate:
-                                BLOCK_STATES.Add(material, new BlockFenceGate(blockName, id));
-                                break;
-                            case Materials.BrickStairs:
-                                BLOCK_STATES.Add(material, new BlockStairs(blockName, id));
-                                break;
-                            case Materials.StoneBrickStairs:
-                                BLOCK_STATES.Add(material, new BlockStairs(blockName, id));
-                                break;
-                            case Materials.Mycelium:
-                                BLOCK_STATES.Add(material, new BlockMycel(blockName, id));
-                                break;
-                            case Materials.LilyPad:
-                                BLOCK_STATES.Add(material, new BlockWaterLily(blockName, id));
-                                break;
-                            case Materials.NetherBrickFence:
-                                BLOCK_STATES.Add(material, new BlockFence(blockName, id));
-                                break;
-                            case Materials.NetherBrickStairs:
-                                BLOCK_STATES.Add(material, new BlockStairs(blockName, id));
-                                break;
-                            case Materials.NetherWart:
-                                BLOCK_STATES.Add(material, new BlockNetherWart(blockName, id));
-                                break;
-                            case Materials.EnchantingTable:
-                                BLOCK_STATES.Add(material, new BlockEnchantingTable(blockName, id));
-                                break;
-                            case Materials.BrewingStand:
-                                BLOCK_STATES.Add(material, new BlockBrewingStand(blockName, id));
-                                break;
-                            case Materials.Cauldron:
-                                BLOCK_STATES.Add(material, new BlockCauldron(blockName, id));
-                                break;
-                            default:
-                                BLOCK_STATES.Add(material, new Block(blockName, id));
-                                break;
-=======
-                            int id = states.States.FirstOrDefault().Id;
                             await Logger.LogDebugAsync($"Registered block: {material.ToString()} with id: {id.ToString()}");
                             
                             switch (material)
@@ -1152,11 +600,8 @@
                                 default:
                                     BLOCK_STATES.Add(material, new Block(blockName, id));
                                     break;
-                            }
-                            registered++;
->>>>>>> c2a0baf1
-                        }
-                        registered++;
+                          }
+                          registered++;
                     }
                 }
 
