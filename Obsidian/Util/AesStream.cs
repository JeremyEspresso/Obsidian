--- conflicted
+++ resolved
@@ -256,11 +256,8 @@
                 throw new NotImplementedException("Negative values result in a loop");
             }
 
-<<<<<<< HEAD
-=======
             await Program.PacketLogger.LogMessageAsync($"Writing VarInt: {value}");
 
->>>>>>> d7d3c5ea
             while ((value & 128) != 0)
             {
                 await this.WriteUnsignedByteAsync((byte)(value & 127 | 128));
