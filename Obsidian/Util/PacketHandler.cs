﻿using Obsidian.Entities;
using Obsidian.Logging;
using Obsidian.Net;
using Obsidian.Net.Packets;
using Obsidian.Net.Packets.Play;
using System;
using System.Threading.Tasks;

namespace Obsidian.Util
{
    public class PacketHandler
    {
#if DEBUG
        private static Logger Logger = new Logger("Packets", LogLevel.Debug);
#else
        private static Logger Logger = new Logger("Packets", LogLevel.Error);
#endif

        private static ProtocolVersion Protocol => ServerStatus.DebugStatus.Version.Protocol;

        public static async Task<T> CreateAsync<T>(T packet, MinecraftStream stream = null) where T : Packet
        {
            if (packet.Empty)
            {
                await packet.FillPacketDataAsync();
            }
            else
            {
                await packet.PopulateAsync();
            }

            if (stream != null)
                await packet.WriteToStreamAsync(stream);

            return (T)Convert.ChangeType(packet, typeof(T));
        }

        public static async Task<Packet> ReadFromStreamAsync(MinecraftStream stream)
        {
            int length = await stream.ReadVarIntAsync();
            byte[] receivedData = new byte[length];

            await stream.ReadAsync(receivedData, 0, length);

            int packetId = 0;
            byte[] packetData = new byte[0];

            using (var packetStream = new MinecraftStream(receivedData))
            {
                try
                {
                    packetId = await packetStream.ReadVarIntAsync();
                    int arlen = 0;

                    if (length - packetId.GetVarintLength() > -1)
                        arlen = length - packetId.GetVarintLength();

                    packetData = new byte[arlen];
                    await packetStream.ReadAsync(packetData, 0, packetData.Length);
                }
                catch
                {
                    throw;
                }
            }

            return new EmptyPacket(packetId, packetData);
        }

        public static async Task HandlePlayPackets(Packet packet, Client client)
        {
            Server server = client.OriginServer;
            switch (packet.PacketId)
            {
                case 0x00:
                    // Teleport Confirm
                    // GET X Y Z FROM PACKET TODO
                    //this.Player.Position = new Position((int)x, (int)y, (int)z);
                    await Logger.LogDebugAsync("Received teleport confirm");
                    break;

                case 0x01:
                    // Query Block NBT
                    await Logger.LogDebugAsync("Received query block nbt");
                    break;

                case 0x02:
                    // Incoming chat message
                    var message = await CreateAsync(new IncomingChatMessage(packet.PacketData));
                    await Logger.LogDebugAsync($"received chat: {message.Message}");

                    await server.SendChatAsync(message.Message, client);
                    break;

                case 0x03:
                    await Logger.LogDebugAsync("Received client status");
                    break;

                case 0x04:
                    // Client Settings
                    client.ClientSettings = await CreateAsync(new ClientSettings(packet.PacketData));
                    await Logger.LogDebugAsync("Received client settings");
                    break;

                case 0x05:
                    // Tab-Complete
                    await Logger.LogDebugAsync("Received tab-complete");
                    break;

                case 0x06:
                    // Confirm Transaction
                    await Logger.LogDebugAsync("Received confirm transaction");
                    break;

                case 0x07:
                    // Enchant Item
                    await Logger.LogDebugAsync("Received enchant item");
                    break;

                case 0x08:
                    // Click Window
                    await Logger.LogDebugAsync("Received click window");
                    break;

                case 0x09:
                    // Close Window (serverbound)
                    await Logger.LogDebugAsync("Received close window");
                    break;

                case 0x0A:
                    // Plugin Message (serverbound)
                    await Logger.LogDebugAsync("Received plugin message");
                    break;

                case 0x0B:
                    // Edit Book
                    await Logger.LogDebugAsync("Received edit book");
                    break;

                case 0x0C:
                    // Query Entity NBT
                    await Logger.LogDebugAsync("Received query entity nbt");
                    break;

                case 0x0D:
                    // Use Entity
                    await Logger.LogDebugAsync("Received use entity");
                    break;

                case 0x0E:
                    // Keep Alive (serverbound)
                    var keepalive = await CreateAsync(new KeepAlive(packet.PacketData));

                    await Logger.LogDebugAsync($"Successfully kept alive player {client.Player.Username} with ka id {keepalive.KeepAliveId}");
                    break;

                case 0x0F: // Player
                    var onground = BitConverter.ToBoolean(await packet.ToArrayAsync(), 0);
                    await Logger.LogDebugAsync($"{client.Player.Username} on ground?: {onground}");
                    client.Player.OnGround = onground;
                    break;

                case 0x10:// Player Position
                    var pos = await CreateAsync(new PlayerPosition(packet.PacketData));
                    client.Player.UpdatePosition(pos.Position, pos.OnGround);
                    //await Logger.LogDebugAsync($"Updated position for {this.Player.Username}");
                    break;

                case 0x11: // Player Position And Look (serverbound)
                    var ppos = await CreateAsync(new PlayerPositionLook(packet.PacketData));

                    client.Player.UpdatePosition(ppos.Transform);
                    //await Logger.LogDebugAsync($"Updated look and position for {this.Player.Username}");
                    break;

                case 0x12:
                    // Player Look
                    var look = await CreateAsync(new PlayerLook(packet.PacketData));

                    client.Player.UpdatePosition(look.Pitch, look.Yaw, look.OnGround);
                    await Logger.LogDebugAsync($"Updated look for {client.Player.Username}");
                    break;

                case 0x13:
                    // Vehicle Move (serverbound)
                    await Logger.LogDebugAsync("Received vehicle move");
                    break;

                case 0x14:
                    // Steer Boat
                    await Logger.LogDebugAsync("Received steer boat");
                    break;

                case 0x15:
                    // Pick Item
                    await Logger.LogDebugAsync("Received pick item");
                    break;

                case 0x16:
                    // Craft Recipe Request
                    await Logger.LogDebugAsync("Received craft recipe request");
                    break;

                case 0x17:
                    // Player Abilities (serverbound)
                    await Logger.LogDebugAsync("Received player abilities");
                    break;

                case 0x18:
                    // Player Digging
<<<<<<< HEAD

                    await Logger.LogDebugAsync($"Received player digging");
=======
                    await Logger.LogDebugAsync("Received player digging");
                    // owo, player be digging
                    var digging = new PlayerDigging(packet.PacketData);
                    await digging.PopulateAsync();
                    await Logger.LogMessageAsync("Populated player digging");

                    await Logger.LogMessageAsync("Enqueueuing player digging");
                    // enqueue for server to handle
                    await server.EnqueueDigging(digging);
                    await Logger.LogMessageAsync("ok thas done");
>>>>>>> a2de9fba
                    break;

                case 0x19:
                    // Entity Action
                    await Logger.LogDebugAsync("Received entity action");
                    break;

                case 0x1A:
                    // Steer Vehicle
                    await Logger.LogDebugAsync("Received steer vehicle");
                    break;

                case 0x1B:
                    // Recipe Book Data
                    await Logger.LogDebugAsync("Received recipe book data");
                    break;

                case 0x1C:
                    // Name Item
                    await Logger.LogDebugAsync("Received name item");
                    break;

                case 0x1D:
                    // Resource Pack Status
                    await Logger.LogDebugAsync("Received resource pack status");
                    break;

                case 0x1E:
                    // Advancement Tab
                    await Logger.LogDebugAsync("Received advancement tab");
                    break;

                case 0x1F:
                    // Select Trade
                    await Logger.LogDebugAsync("Received select trade");
                    break;

                case 0x20:
                    // Set Beacon Effect
                    await Logger.LogDebugAsync("Received set beacon effect");
                    break;

                case 0x21:
                    // Held Item Change (serverbound)
                    await Logger.LogDebugAsync("Received held item change");
                    break;

                case 0x22:
                    // Update Command Block
                    await Logger.LogDebugAsync("Received update command block");
                    break;

                case 0x23:
                    // Update Command Block Minecart
                    await Logger.LogDebugAsync("Received update command block minecart");
                    break;

                case 0x24:
                    // Creative Inventory Action
                    await Logger.LogDebugAsync("Received creative inventory action");
                    break;

                case 0x25:
                    // Update Structure Block
                    await Logger.LogDebugAsync("Received update structure block");
                    break;

                case 0x26:
                    // Update Sign
                    await Logger.LogDebugAsync("Received update sign");
                    break;

                case 0x27:
                    // Animation (serverbound)
                    var serverAnim = await CreateAsync(new AnimationServerPacket(packet.PacketData));

                    await Logger.LogDebugAsync("Received animation (serverbound)");
                    break;

                case 0x28:
                    // Spectate
                    await Logger.LogDebugAsync("Received spectate");
                    break;

                case 0x29:
                    // Player Block Placement
                    var pbp = await CreateAsync(new PlayerBlockPlacement(packet.PacketData));
                    await server.EnqueuePlacing(pbp);
                    await Logger.LogDebugAsync("Received player block placement");
                    break;

                case 0x2A:
                    // Use Item
                    await Logger.LogDebugAsync("Received use item");
                    break;
            }
        }
    }
}<|MERGE_RESOLUTION|>--- conflicted
+++ resolved
@@ -208,10 +208,6 @@
 
                 case 0x18:
                     // Player Digging
-<<<<<<< HEAD
-
-                    await Logger.LogDebugAsync($"Received player digging");
-=======
                     await Logger.LogDebugAsync("Received player digging");
                     // owo, player be digging
                     var digging = new PlayerDigging(packet.PacketData);
@@ -222,7 +218,6 @@
                     // enqueue for server to handle
                     await server.EnqueueDigging(digging);
                     await Logger.LogMessageAsync("ok thas done");
->>>>>>> a2de9fba
                     break;
 
                 case 0x19:
