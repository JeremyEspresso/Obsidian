--- conflicted
+++ resolved
@@ -11,16 +11,12 @@
 {
     public class PacketHandler
     {
-<<<<<<< HEAD
 #if DEBUG
         private static Logger Logger = new Logger("Packets", LogLevel.Debug);
 #else
         private static Logger Logger = new Logger("Packets", LogLevel.Error);
 #endif
-=======
-        private static Logger Logger = new Logger("Packets", LogLevel.Debug);
-
->>>>>>> c583c994
+
         private static ProtocolVersion Protocol => ServerStatus.DebugStatus.Version.Protocol;
 
         public static async Task<T> CreateAsync<T>(T packet, MinecraftStream stream = null) where T : Packet
