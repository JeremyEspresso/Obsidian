﻿using Obsidian.Entities;
using Obsidian.Logging;
using Obsidian.Net;
using Obsidian.Net.Packets;
using Obsidian.Net.Packets.Play;
using System;
using System.Threading.Tasks;

namespace Obsidian.Util
{
    public class PacketHandler
    {
#if DEBUG
        private static readonly AsyncLogger Logger = new AsyncLogger("Packets", LogLevel.Debug);
#else
        private static Logger Logger = new Logger("Packets", LogLevel.Error);
#endif

        public static ProtocolVersion Protocol = ProtocolVersion.v1_13_2;

        //public static async Task<T> CreateAsync<T>(T packet, MinecraftStream stream = null) where T : Packet
        //{
        //    if (packet.Empty)
        //    {
        //        await packet.FillPacketDataAsync();
        //    }
        //    else
        //    {
        //        await packet.PopulateAsync();
        //    }
        //
        //    if (stream != null)
        //        await packet.WriteToStreamAsync(stream);
        //
        //    return (T)packet;
        //}

        public static async Task<Packet> ReadFromStreamAsync(MinecraftStream stream)
        {
            int length = await stream.ReadVarIntAsync();
            byte[] receivedData = new byte[length];

            await stream.ReadAsync(receivedData, 0, length);

            int packetId = 0;
            byte[] packetData = Array.Empty<byte>();

            using (var packetStream = new MinecraftStream(receivedData))
            {
                try
                {
                    packetId = await packetStream.ReadVarIntAsync();
                    int arlen = 0;

                    if (length - packetId.GetVarintLength() > -1)
                        arlen = length - packetId.GetVarintLength();

                    packetData = new byte[arlen];
                    await packetStream.ReadAsync(packetData, 0, packetData.Length);
                }
                catch
                {
                    throw;
                }
            }

            return new EmptyPacket(packetId, packetData);
        }

        public const float MaxDiggingRadius = 6;

        public static async Task HandlePlayPackets(Packet packet, Client client)
        {
            Server server = client.OriginServer;
            switch (packet.PacketId)
            {
                case 0x00:
                    // Teleport Confirm
                    // GET X Y Z FROM PACKET TODO
                    //this.Player.Position = new Position((int)x, (int)y, (int)z);
                    //Logger.LogDebug("Received teleport confirm");
                    break;

                case 0x01:
                    // Query Block NBT
                    Logger.LogDebug("Received query block nbt");
                    break;

                case 0x02:
                    // Incoming chat message
                    var message = new IncomingChatMessage(packet.PacketData);
                    await message.ReadAsync(packet.PacketData);
                    Logger.LogDebug($"received chat: {message.Message}");

                    await server.ParseMessage(message.Message, client);
                    break;

                case 0x03:
                    Logger.LogDebug("Received client status");
                    break;

                case 0x04:
                    // Client Settings
                    client.ClientSettings = new ClientSettings(packet.PacketData);
                    await client.ClientSettings.ReadAsync(packet.PacketData);
                    Logger.LogDebug("Received client settings");
                    break;

                case 0x05:
                    // Tab-Complete
                    Logger.LogDebug("Received tab-complete");
                    break;

                case 0x06:
                    // Confirm Transaction
                    Logger.LogDebug("Received confirm transaction");
                    break;

                case 0x07:
                    // Enchant Item
                    Logger.LogDebug("Received enchant item");
                    break;

                case 0x08:
                    // Click Window
                    Logger.LogDebug("Received click window");
                    break;

                case 0x09:
                    // Close Window (serverbound)
                    Logger.LogDebug("Received close window");
                    break;

                case 0x0A:
                    // Plugin Message (serverbound)
                    Logger.LogDebug("Received plugin message");
                    break;

                case 0x0B:
                    // Edit Book
                    Logger.LogDebug("Received edit book");
                    break;

                case 0x0C:
                    // Query Entity NBT
                    Logger.LogDebug("Received query entity nbt");
                    break;

                case 0x0D:
                    // Use Entity
                    Logger.LogDebug("Received use entity");
                    break;

                case 0x0E:
                    // Keep Alive (serverbound)
<<<<<<< HEAD
                    var keepalive = new KeepAlive(packet.PacketData);
                    await keepalive.ReadAsync(packet.PacketData);

                    Logger.LogDebug($"Successfully kept alive player {client.Player.Username} with ka id {keepalive.KeepAliveId}");
=======
                    var keepalive = await CreateAsync(new KeepAlive(packet.PacketData));
                    Logger.LogDebug($"Successfully kept alive player {client.Player.Username} with ka id " +
                        $"{keepalive.KeepAliveId} previously missed {client.MissedKeepalives - 1} ka's"); // missed is 1 more bc we just handled one
                    // Server is alive, reset missed keepalives.
                    client.MissedKeepalives = 0;
>>>>>>> 96e060cb
                    break;

                case 0x0F: // Player
                    //TODO: Please rewrite.
                    //var onground = BitConverter.ToBoolean(await packet.ToArrayAsync(), 0);
                    //Logger.LogDebug($"{client.Player.Username} on ground?: {onground}");
                    //client.Player.OnGround = onground;
                    break;

                case 0x10:// Player Position
                    var pos = new PlayerPosition(packet.PacketData);
                    await pos.ReadAsync(packet.PacketData);
                    client.Player.UpdatePosition(pos.Position, pos.OnGround);
                    //Logger.LogDebugAsync($"Updated position for {client.Player.Username}");
                    break;

                case 0x11: // Player Position And Look (serverbound)
                    var ppos = new PlayerPositionLook(packet.PacketData);
                    await ppos.ReadAsync(packet.PacketData);

                    client.Player.UpdatePosition(ppos.Transform);
                    //Logger.LogDebugAsync($"Updated look and position for {this.Player.Username}");
                    break;

                case 0x12:
                    // Player Look
                    var look = new PlayerLook(packet.PacketData);
                    await look.ReadAsync(packet.PacketData);

                    client.Player.UpdatePosition(look.Pitch, look.Yaw, look.OnGround);
                    Logger.LogDebug($"Updated look for {client.Player.Username}");
                    break;

                case 0x13:
                    // Vehicle Move (serverbound)
                    Logger.LogDebug("Received vehicle move");
                    break;

                case 0x14:
                    // Steer Boat
                    Logger.LogDebug("Received steer boat");
                    break;

                case 0x15:
                    // Pick Item
                    Logger.LogDebug("Received pick item");
                    break;

                case 0x16:
                    // Craft Recipe Request
                    Logger.LogDebug("Received craft recipe request");
                    break;

                case 0x17:
                    // Player Abilities (serverbound)
                    Logger.LogDebug("Received player abilities");
                    break;

                case 0x18:
                    // Player Digging
                    Logger.LogDebug("Received player digging");

                    var digging = new PlayerDigging(packet.PacketData);
                    await digging.ReadAsync(packet.PacketData);

                    server.EnqueueDigging(digging);
                    break;

                case 0x19:
                    // Entity Action
                    Logger.LogDebug("Received entity action");
                    break;

                case 0x1A:
                    // Steer Vehicle
                    Logger.LogDebug("Received steer vehicle");
                    break;

                case 0x1B:
                    // Recipe Book Data
                    Logger.LogDebug("Received recipe book data");
                    break;

                case 0x1C:
                    // Name Item
                    Logger.LogDebug("Received name item");
                    break;

                case 0x1D:
                    // Resource Pack Status
                    Logger.LogDebug("Received resource pack status");
                    break;

                case 0x1E:
                    // Advancement Tab
                    Logger.LogDebug("Received advancement tab");
                    break;

                case 0x1F:
                    // Select Trade
                    Logger.LogDebug("Received select trade");
                    break;

                case 0x20:
                    // Set Beacon Effect
                    Logger.LogDebug("Received set beacon effect");
                    break;

                case 0x21:
                    // Held Item Change (serverbound)
                    Logger.LogDebug("Received held item change");
                    break;

                case 0x22:
                    // Update Command Block
                    Logger.LogDebug("Received update command block");
                    break;

                case 0x23:
                    // Update Command Block Minecart
                    Logger.LogDebug("Received update command block minecart");
                    break;

                case 0x24:
                    // Creative Inventory Action
                    Logger.LogDebug("Received creative inventory action");
                    break;

                case 0x25:
                    // Update Structure Block
                    Logger.LogDebug("Received update structure block");
                    break;

                case 0x26:
                    // Update Sign
                    Logger.LogDebug("Received update sign");
                    break;

                case 0x27:
                    // Animation (serverbound)
                    var serverAnim = new AnimationServerPacket(packet.PacketData);
                    await serverAnim.ReadAsync(packet.PacketData);

                    Logger.LogDebug("Received animation (serverbound)");
                    break;

                case 0x28:
                    // Spectate
                    Logger.LogDebug("Received spectate");
                    break;

                case 0x29:
                    // Player Block Placement
                    var pbp = new PlayerBlockPlacement(packet.PacketData);

                    await pbp.ReadAsync(packet.PacketData);

                    server.EnqueuePlacing(pbp);
                    Logger.LogDebug("Received player block placement");

                    break;

                case 0x2A:
                    // Use Item
                    Logger.LogDebug("Received use item");
                    break;
            }
        }
    }
}<|MERGE_RESOLUTION|>--- conflicted
+++ resolved
@@ -153,18 +153,12 @@
 
                 case 0x0E:
                     // Keep Alive (serverbound)
-<<<<<<< HEAD
                     var keepalive = new KeepAlive(packet.PacketData);
-                    await keepalive.ReadAsync(packet.PacketData);
-
-                    Logger.LogDebug($"Successfully kept alive player {client.Player.Username} with ka id {keepalive.KeepAliveId}");
-=======
-                    var keepalive = await CreateAsync(new KeepAlive(packet.PacketData));
+                await keepalive.ReadAsync(packet.PacketData);
                     Logger.LogDebug($"Successfully kept alive player {client.Player.Username} with ka id " +
                         $"{keepalive.KeepAliveId} previously missed {client.MissedKeepalives - 1} ka's"); // missed is 1 more bc we just handled one
                     // Server is alive, reset missed keepalives.
                     client.MissedKeepalives = 0;
->>>>>>> 96e060cb
                     break;
 
                 case 0x0F: // Player
