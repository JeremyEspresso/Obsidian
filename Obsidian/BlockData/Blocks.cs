--- conflicted
+++ resolved
@@ -3,12 +3,7 @@
 
 namespace Obsidian.BlockData
 {
-<<<<<<< HEAD
     internal class Blocks
-=======
-    //Plugin and such should not have access to this class
-    public class Blocks
->>>>>>> a2de9fba
     {
         public static Block Air;
 
@@ -180,180 +175,7 @@
 
         public static Block Chest;
 
-<<<<<<< HEAD
         public static Block Redstone;
-=======
-        public static async Task RegisterAsync()
-        {
-            Air = await AddAsync(new BlockAir());
-
-            Stone = await AddAsync(new Block("stone", 1));
-            Granite = await AddAsync(new Block("granite", 2));
-            PolishedGranite = await AddAsync(new Block("polished_granite", 3));
-            Diorite = await AddAsync(new Block("diorite", 4));
-            PolishedDiorite = await AddAsync(new Block("polished_diorite", 5));
-            Andesite = await AddAsync(new Block("andesite", 6));
-            PolishedAndesite = await AddAsync(new Block("polished_andesite", 7));
-
-            Grass = await AddAsync(new BlockGrass()); // +1
-            Dirt = await AddAsync(new Block("dirt", 10));
-            CoarseDirt = await AddAsync(new Block("coarse_dirt", 11)); // +1
-            Podzol = await AddAsync(new BlockDirtSnow()); // +1
-
-            Cobblestone = await AddAsync(new Block("cobblestone", 14));
-
-            OakPlanks = await AddAsync(new Block("oak_planks", 15));
-            SprucePlanks = await AddAsync(new Block("spruce_planks", 16));
-            BirchPlanks = await AddAsync(new Block("birch_planks", 17));
-            JunglePlanks = await AddAsync(new Block("jungle_planks", 18));
-            AcaciaPlanks = await AddAsync(new Block("acacia_planks", 19));
-            DarkOakPlanks = await AddAsync(new Block("dark_oak_planks", 20));
-
-            OakSapling = await AddAsync(new BlockSapling("oak_sapling", 21)); // +1
-            SpruceSapling = await AddAsync(new BlockSapling("spruce_sapling", 23)); // +1
-            BirchSapling = await AddAsync(new BlockSapling("birch_sapling", 25)); // +1
-            JungleSapling = await AddAsync(new BlockSapling("jungle_sapling", 27)); // +1
-            AcaciaSapling = await AddAsync(new BlockSapling("acacia_sapling", 29)); // +1
-            DarkOakSapling = await AddAsync(new BlockSapling("dark_oak_sapling", 31)); // +1
-
-            Bedrock = await AddAsync("bedrock", 33);
-            Water = await AddAsync(new BlockFluid("water", 34)); // +15
-            Lava = await AddAsync(new BlockFluid("lava", 50)); // +15
-
-            Sand = await AddAsync(new BlockSand("sand", 66));
-            RedSand = await AddAsync(new BlockSand("red_sand", 67));
-            Gravel = await AddAsync(new Block("gravel", 68));
-
-            GoldOre = await AddAsync(new BlockOre("gold_ore", 69));
-            IronOre = await AddAsync(new BlockOre("iron_ore", 70));
-            CoalOre = await AddAsync(new BlockOre("coal_ore", 71));
-
-            OakLog = await AddAsync(new BlockLog("oak_log", 72)); // +2
-            SpruceLog = await AddAsync(new BlockLog("spruce_log", 75)); // +2
-            BirchLog = await AddAsync(new BlockLog("birch_log", 78)); // +2
-            JungleLog = await AddAsync(new BlockLog("jungle_log", 81)); // +2
-            AcaciaLog = await AddAsync(new BlockLog("acacia_log", 84));// +2
-            DarkOakLog = await AddAsync(new BlockLog("dark_oak_log", 87)); // +2
-
-            StrippedSpruceLog = await AddAsync(new BlockLog("stripped_oak_log", 90)); // +2
-            StrippedBirchLog = await AddAsync(new BlockLog("stripped_spruce_log", 93)); // +2
-            StrippedJungleLog = await AddAsync(new BlockLog("stripped_birch_log", 96)); // +2
-            StrippedAcaciaLog = await AddAsync(new BlockLog("stripped_jungle_log", 99)); // +2
-            StrippedDarkOakLog = await AddAsync(new BlockLog("stripped_acacia_log", 102)); // +2
-            StrippedOakLog = await AddAsync(new BlockLog("stripped_dark_oak_log", 105)); // +2
-
-            OakLeaves = await AddAsync(new BlockLeaves("oak_leaves", 148)); //+10
-            SpruceLeaves = await AddAsync(new BlockLeaves("spruce_leaves", 158)); // +14
-            BirchLeaves = await AddAsync(new BlockLeaves("birch_leaves", 172)); // +14
-            JungleLeaves = await AddAsync(new BlockLeaves("jungle_leaves", 186)); // +14
-            AcaciaLeaves = await AddAsync(new BlockLeaves("acacia_leaves", 200)); // +14
-            DarkOakLeaves = await AddAsync(new BlockLeaves("dark_oak_leaves", 214)); // +14
-
-            Sponge = await AddAsync(new BlockSponge("sponge", 228));
-            WetSponge = await AddAsync(new BlockSponge("wet_sponge", 229));
-
-            Glass = await AddAsync(new BlockGlass("glass", 230));
-
-            LapisOre = await AddAsync(new BlockOre("lapis_ore", 231));
-            LapisBlock = await AddAsync(new Block("lapis_block", 232));
-
-            Dispenser = await AddAsync(new BlockDispenser("dispenser", 233)); // +12
-
-            Sandstone = await AddAsync(new Block("sandstone", 245));
-            ChiseledSandstone = await AddAsync(new Block("chiseled_sandstone", 246));
-            CutSandstone = await AddAsync(new Block("cut_sandstone", 247));
-
-            NoteBlock = await AddAsync(new BlockNote("note_block", 248)); //+ 499
-
-            WhiteBed = await AddAsync(new BlockBed("white_bed", 748)); // +256
-            OrangeBed = await AddAsync(new BlockBed("orange_bed", 748));
-            MagentaBed = await AddAsync(new BlockBed("magenta_bed", 748));
-            LightBlueBed = await AddAsync(new BlockBed("light_blue_bed", 748));
-            YellowBed = await AddAsync(new BlockBed("yellow_bed", 748));
-            LimeBed = await AddAsync(new BlockBed("lime_bed", 748));
-            PinkBed = await AddAsync(new BlockBed("pink_bed", 748));
-            GrayBed = await AddAsync(new BlockBed("gray_bed", 748));
-            LightGrayBed = await AddAsync(new BlockBed("light_gray_bed", 748));
-            CyanBed = await AddAsync(new BlockBed("cyan_bed", 748));
-            PurpleBed = await AddAsync(new BlockBed("purple_bed", 748));
-            BlueBed = await AddAsync(new BlockBed("blue_bed", 748));
-            BrownBed = await AddAsync(new BlockBed("brown_bed", 748));
-            GreenBed = await AddAsync(new BlockBed("green_bed", 748));
-            RedBed = await AddAsync(new BlockBed("red_bed", 748));
-            BlackBed = await AddAsync(new BlockBed("black_bed", 748));
-
-            PoweredRail = await AddAsync(new BlockPoweredRail("powered_rail", 1004)); // + 11
-            DetectorRail = await AddAsync(new BlockMinecartDetector("powered_rail", 1016)); // + 11
-
-            StickyPiston = await AddAsync(new BlockPiston("sticky_piston", 1028)); //+ 11
-
-            Cobweb = await AddAsync(new BlockWeb("cobweb", 1040));
-
-            Grass = await AddAsync(new BlockLongGrass("grass", 1041));
-            Fern = await AddAsync(new BlockLongGrass("fern", 1042));
-            DeadBush = await AddAsync(new BlockDeadBush("dead_bush", 1043));
-            Seagrass = await AddAsync(new BlockSeaGrass("seagrass", 1044));
-            TallSeagrass = await AddAsync(new BlockTallSeaGrass("tall_seagrass", 1045)); //+ 2
-
-            Piston = await AddAsync(new BlockPiston("piston", 1048)); //+ 10
-            PistonHead = await AddAsync(new BlockPistonExtension("piston_head", 1059)); // + 23
-
-            WhiteWool = await AddAsync(new Block("white_wool", 1083));
-            OrangeWool = await AddAsync(new Block("orange_wool", 1084));
-            MagentaWool = await AddAsync(new Block("magenta_wool", 1085));
-            LightBlueWool = await AddAsync(new Block("light_blue_wool", 1086));
-            YellowWool = await AddAsync(new Block("yellow_wool", 1087));
-            LimeWool = await AddAsync(new Block("lime_wool", 1088));
-            PinkWool = await AddAsync(new Block("pink_wool", 1089));
-            GrayWool = await AddAsync(new Block("gray_wool", 1090));
-            LightGrayWool = await AddAsync(new Block("light_gray_wool", 1091));
-            CyanWool = await AddAsync(new Block("cyan_wool", 1092));
-            PurpleWool = await AddAsync(new Block("purple_wool", 1093));
-            BlueWool = await AddAsync(new Block("blue_wool", 1094));
-            BrownWool = await AddAsync(new Block("brown_wool", 1095));
-            GreenWool = await AddAsync(new Block("green_wool", 1096));
-            RedWool = await AddAsync(new Block("red_wool", 1097));
-            BlackWool = await AddAsync(new Block("black_wool", 1098));
-
-            MovingPiston = await AddAsync(new Block("moving_piston", 1099)); // +12
-
-            Dandelion = await AddAsync(new BlockFlower("dandelion", 1111));
-            Poppy = await AddAsync(new BlockFlower("poppy", 1112));
-            BlueOrchid = await AddAsync(new BlockFlower("blue_orchid", 1113));
-            Allium = await AddAsync(new BlockFlower("allium", 1114));
-            AzureBluet = await AddAsync(new BlockFlower("azure_bluet", 1115));
-            RedTulip = await AddAsync(new BlockFlower("red_tulip", 1116));
-            OrangeTulip = await AddAsync(new BlockFlower("orange_tulip", 1117));
-            WhiteTulip = await AddAsync(new BlockFlower("white_tulip", 1118));
-            PinkTulip = await AddAsync(new BlockFlower("dandelion", 1119));
-            OxeyeDaisy = await AddAsync(new BlockFlower("oxeye_daisy", 1120));
-            BrownMushroom = await AddAsync(new BlockMushroom("brown_mushroom", 1121));
-            RedMushroom = await AddAsync(new BlockMushroom("brown_mushroom", 1122));
-
-            GoldBlock = await AddAsync(new Block("gold_block", 1123));
-            IronBlock = await AddAsync(new Block("iron_block", 1124));
-
-            Bricks = await AddAsync(new Block("bricks", 1125));
-            Tnt = await AddAsync(new Block("tnt", 1126)); // +1
-            Bookshelf = await AddAsync(new Block("bookshelf", 1128));
-            MossyCobblestone = await AddAsync(new Block("mossy_cobblestone", 1129));
-            Obsidian = await AddAsync(new Block("obsidian", 1130));
-
-            Torch = await AddAsync(new BlockTorch("torch", 1131)); // + 2
-            WallTorch = await AddAsync(new BlockWallTorch("wall_torch", 1133)); // + 3
-
-            Fire = await AddAsync(new BlockFire("fire", 1136)); // + 514
-            Spawner = await AddAsync(new BlockMobSpawner("spawner", 1648));
-
-            OakStairs = await AddAsync(new BlockStairs("oak_stairs", 1649)); // +79
-
-            Chest = await AddAsync(new BlockChest("chest", 1729)); // + 23
-            //for (int i = 1753; i < 1876; i++)
-            //{
-            //    await AddAsync(new Block($"{i}_block", i));
-            //}
-        }
->>>>>>> a2de9fba
 
         public static Block DiamondOre;
         public static Block DiamondBlock;
